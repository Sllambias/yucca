import argparse
import yucca
from yucca.utils.task_ids import maybe_get_task_from_task_id
from yucca.utils.files_and_folders import recursive_find_python_class
from batchgenerators.utilities.file_and_folder_operations import join


def main():
    parser = argparse.ArgumentParser()

    # Required Arguments #
    parser.add_argument(
        "-t",
        "--task",
        help="Name of the task used for training. "
        "The data should already be preprocessed using yucca_preprocess"
        "Argument should be of format: TaskXXX_MYTASK",
    )
    parser.add_argument("-chk", "--checkpoint", help="Path to the checkpoint from where the weights should be restored. ")

    # Optional arguments with default values #
    parser.add_argument(
        "-d",
        help="Dimensionality of the Model. Can be 3D or 2D. "
        "Defaults to 3D. Note that this will always be 2D if ensemble is enabled.",
        default="3D",
    )
    parser.add_argument(
        "-m",
        help="Model Architecture. Should be one of MultiResUNet or UNet"
        " Note that this is case sensitive. "
        "Defaults to the standard UNet.",
        default="UNet",
    )
    parser.add_argument(
        "-man",
        help="Manager Class to be used. " "Defaults to the basic YuccaManager",
        default="YuccaManager",
    )
    parser.add_argument(
        "-pl",
        help="Plan ID to be used. "
        "This specifies which plan and preprocessed data to use for training "
        "on the given task. Defaults to the YuccaPlanne folder",
        default="YuccaPlanner",
    )

    # Optionals that can be changed experimentally. For long term solutions these should be specified by a unique Manager.
    parser.add_argument("--disable_logging", help="disable logging.", action="store_true", default=False)
    parser.add_argument("--ds", help="Used to enable deep supervision", default=False, action="store_true")
    parser.add_argument(
        "--epochs", help="Used to specify the number of epochs for training. Default is 1000", type=int, default=1000
    )
    parser.add_argument("--experiment", help="A name for the experiment being performed, with no spaces.", default="finetune")
    parser.add_argument("--loss", help="Should only be used to employ alternative Loss Function", default=None)
    parser.add_argument(
        "--lr",
        help="Should only be used to employ alternative Learning Rate. Format should be scientific notation e.g. 1e-4.",
        default=1e-3,
    )
    parser.add_argument("--max_vram", type=int, default=12)
    parser.add_argument("--mom", help="Should only be used to employ alternative Momentum.", default=0.9)
    parser.add_argument(
        "--new_version",
        help="Start a new version, instead of continuing from the most recent. ",
        action="store_true",
        default=False,
    )
    parser.add_argument(
        "--patch_size",
        type=str,
        help="Use your own patch_size. Example: if 32 is provided and the model is 3D we will use patch size (32, 32, 32). Can also be min, max or mean.",
        default=None,
    )
    parser.add_argument("--precision", type=str, default="bf16-mixed")
    parser.add_argument("--profile", help="Enable profiling.", action="store_true", default=False)
    parser.add_argument("--split_idx", type=int, help="idx of splits to use for training.", default=0)
    parser.add_argument(
        "--split_data_method", help="Specify splitting method. Either kfold, simple_train_val_split", default="kfold"
    )
    parser.add_argument(
        "--split_data_param",
        help="Specify the parameter for the selected split method. For KFold use an int, for simple_split use a float between 0.0-1.0.",
        default=5,
    )
    parser.add_argument("--train_batches_per_step", type=int, default=250)
    parser.add_argument("--val_batches_per_step", type=int, default=50)

    parser.add_argument(
        "--num_workers",
        type=int,
        help="Num workers used in the DataLoaders. By default this will be inferred from the number of available CPUs-1",
        default=None,
    )

    args = parser.parse_args()

    task = maybe_get_task_from_task_id(args.task)
    checkpoint = args.checkpoint
    dimensions = args.d
    model_name = args.m
    manager_name = args.man
    planner = args.pl

    log = not args.disable_logging
    deep_supervision = args.ds
    epochs = args.epochs
    experiment = args.experiment
    loss = args.loss
    lr = args.lr
    max_vram = args.max_vram
    momentum = args.mom
    new_version = args.new_version
    patch_size = args.patch_size
    precision = args.precision
    profile = args.profile
<<<<<<< HEAD
=======

    num_workers = args.num_workers
>>>>>>> 8d7ac9e6
    split_idx = args.split_idx
    split_data_method = args.split_data_method
    split_data_param = args.split_data_param
    train_batches_per_step = args.train_batches_per_step
    val_batches_per_step = args.val_batches_per_step

    if patch_size is not None:
        if patch_size not in ["mean", "max", "min"]:
            patch_size = (int(patch_size),) * 3 if dimensions == "3D" else (int(patch_size),) * 2

    kwargs = {}

    manager = recursive_find_python_class(
        folder=[join(yucca.__path__[0], "training", "managers")],
        class_name=manager_name,
        current_module="yucca.training.managers",
    )

    manager = manager(
        ckpt_path=checkpoint,
        continue_from_most_recent=not new_version,
        deep_supervision=deep_supervision,
        enable_logging=log,
        experiment=experiment,
        loss=loss,
        learning_rate=lr,
        max_epochs=epochs,
        max_vram=max_vram,
        model_dimensions=dimensions,
        model_name=model_name,
        momentum=momentum,
        num_workers=num_workers,
        patch_size=patch_size,
        planner=planner,
        precision=precision,
        profile=profile,
        split_idx=split_idx,
        split_data_method=split_data_method,
        split_data_param=split_data_param,
        step_logging=False,
        task=task,
        train_batches_per_step=train_batches_per_step,
        val_batches_per_step=val_batches_per_step,
        **kwargs,
    )
    manager.run_finetuning()


if __name__ == "__main__":
    main()<|MERGE_RESOLUTION|>--- conflicted
+++ resolved
@@ -114,11 +114,8 @@
     patch_size = args.patch_size
     precision = args.precision
     profile = args.profile
-<<<<<<< HEAD
-=======
 
     num_workers = args.num_workers
->>>>>>> 8d7ac9e6
     split_idx = args.split_idx
     split_data_method = args.split_data_method
     split_data_param = args.split_data_param
