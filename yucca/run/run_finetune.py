--- conflicted
+++ resolved
@@ -152,12 +152,9 @@
         planner=planner,
         precision=args.precision,
         profile=profile,
-<<<<<<< HEAD
         patch_size=patch_size,
         batch_size=batch_size,
-=======
         split_idx=split_idx,
->>>>>>> 93814208
         step_logging=False,
         task=task,
         train_batches_per_step=args.train_batches_per_step,
