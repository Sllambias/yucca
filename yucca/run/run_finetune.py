import argparse

from sympy import O
import yucca
from yucca.paths import yucca_models
from yucca.utils.task_ids import maybe_get_task_from_task_id
from yucca.utils.files_and_folders import recursive_find_python_class
from batchgenerators.utilities.file_and_folder_operations import join


def main():
    parser = argparse.ArgumentParser()

    # Required Arguments #
    parser.add_argument(
        "-t",
        "--task",
        help="Name of the task used for training. "
        "The data should already be preprocessed using yucca_preprocess"
        "Argument should be of format: TaskXXX_MYTASK",
    )
    parser.add_argument("-chk", "--checkpoint", help="Path to the checkpoint from where the weights should be restored. ")

    # Optional arguments with default values #
    parser.add_argument(
        "-m",
        help="Model Architecture. Should be one of MultiResUNet or UNet"
        " Note that this is case sensitive. "
        "Defaults to the standard UNet.",
        default="UNet",
    )
    parser.add_argument(
        "-d",
        help="Dimensionality of the Model. Can be 3D or 2D. "
        "Defaults to 3D. Note that this will always be 2D if ensemble is enabled.",
        default="3D",
    )
    parser.add_argument(
        "-man",
        help="Manager Class to be used. " "Defaults to the basic YuccaManager",
        default="YuccaManager",
    )
    parser.add_argument(
        "-pl",
        help="Plan ID to be used. "
        "This specifies which plan and preprocessed data to use for training "
        "on the given task. Defaults to the YuccaPlanne folder",
        default="YuccaPlanner",
    )
    parser.add_argument(
        "-f",
        help="Fold to use for training. Unless manually assigned, "
        "folds [0,1,2,3,4] will be created automatically. "
        "Defaults to training on fold 0",
        default=0,
    )
<<<<<<< HEAD

    parser.add_argument("--epochs", help="Used to specify the number of epochs for training. Default is 1000")
    parser.add_argument(
        "--experiment",
        help="A name for the experiment being performed, wiht no spaces.",
        default="default",
    )
=======
>>>>>>> b429c3b8
    # The following can be changed to run training with alternative LR, Loss and/or Momentum ###
    parser.add_argument(
        "--lr",
        help="Should only be used to employ alternative Learning Rate. Format should be scientific notation e.g. 1e-4.",
        default=None,
    )
    parser.add_argument("--loss", help="Should only be used to employ alternative Loss Function", default=None)
    parser.add_argument("--mom", help="Should only be used to employ alternative Momentum.", default=None)

    parser.add_argument("--disable_logging", help="disable logging. ", action="store_true", default=False)
    parser.add_argument(
        "--new_version",
        help="Start a new version, instead of continuing from the most recent. ",
        action="store_true",
        default=False,
    )
    parser.add_argument("--profile", help="Enable profiling.", action="store_true", default=False)
    parser.add_argument(
        "--patch_size",
        type=str,
        help="Use your own patch_size. Example: if 32 is provided and the model is 3D we will use patch size (32, 32, 32). Can also be min, max or mean.",
    )
    parser.add_argument("--precision", type=str, default="bf16-mixed")
    parser.add_argument("--epochs", type=int, default=1000)
    parser.add_argument("--train_batches_per_step", type=int, default=250)
    parser.add_argument("--val_batches_per_step", type=int, default=50)
    parser.add_argument("--max_vram", type=int, default=12)

    args = parser.parse_args()

    task = maybe_get_task_from_task_id(args.task)
    checkpoint = args.checkpoint
    model_name = args.m
    dimensions = args.d
<<<<<<< HEAD
    epochs = args.epochs
    experiment = args.experiment
=======
>>>>>>> b429c3b8
    manager_name = args.man
    split_idx = int(args.f)
    lr = args.lr
    log = not args.disable_logging
    loss = args.loss
    momentum = args.mom
    new_version = args.new_version
    patch_size = args.patch_size
    planner = args.pl
    profile = args.profile

    if patch_size is not None:
        if patch_size not in ["mean", "max", "min"]:
            patch_size = (int(patch_size),) * 3 if dimensions == "3D" else (int(patch_size),) * 2

    kwargs = {}

    if lr:
        assert "e" in lr, f"Learning Rate should be in scientific notation e.g. 1e-4, but is {lr}"

    manager = recursive_find_python_class(
        folder=[join(yucca.__path__[0], "training", "managers")],
        class_name=manager_name,
        current_module="yucca.training.managers",
    )
    # checkpoint = join(
    #    yucca_models,
    #    source_task,
    #    model + "__" + dimensions,
    #    manager_name + "__" + planner,
    #    f"fold_{str(folds)}",
    #    f"version_{str(version)}",
    #    "checkpoints",
    #    f"{checkpoint}.ckpt",
    # )

    manager = manager(
        ckpt_path=checkpoint,
        continue_from_most_recent=not new_version,
        deep_supervision=False,
        enable_logging=log,
        experiment=experiment,
        loss=loss,
        max_epochs=args.epochs,
        max_vram=args.max_vram,
        model_dimensions=dimensions,
        model_name=model_name,
        num_workers=8,
        patch_size=patch_size,
        planner=planner,
        precision=args.precision,
        profile=profile,
        split_idx=split_idx,
        step_logging=False,
        task=task,
        train_batches_per_step=args.train_batches_per_step,
        val_batches_per_step=args.val_batches_per_step,
        **kwargs,
    )
    manager.run_finetuning()


if __name__ == "__main__":
    main()<|MERGE_RESOLUTION|>--- conflicted
+++ resolved
@@ -54,7 +54,6 @@
         "Defaults to training on fold 0",
         default=0,
     )
-<<<<<<< HEAD
 
     parser.add_argument("--epochs", help="Used to specify the number of epochs for training. Default is 1000")
     parser.add_argument(
@@ -62,8 +61,6 @@
         help="A name for the experiment being performed, wiht no spaces.",
         default="default",
     )
-=======
->>>>>>> b429c3b8
     # The following can be changed to run training with alternative LR, Loss and/or Momentum ###
     parser.add_argument(
         "--lr",
@@ -98,11 +95,8 @@
     checkpoint = args.checkpoint
     model_name = args.m
     dimensions = args.d
-<<<<<<< HEAD
     epochs = args.epochs
     experiment = args.experiment
-=======
->>>>>>> b429c3b8
     manager_name = args.man
     split_idx = int(args.f)
     lr = args.lr
