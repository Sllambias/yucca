import argparse
import yucca
from yucca.utils.task_ids import maybe_get_task_from_task_id
from yucca.paths import yucca_raw_data, yucca_results, yucca_models
from yucca.evaluation.YuccaEvaluator import YuccaEvaluator
from yucca.training.managers.YuccaManager import YuccaManager
from yucca.utils.files_and_folders import recursive_find_python_class
from batchgenerators.utilities.file_and_folder_operations import (
    join,
    isfile,
    maybe_mkdir_p,
    isdir,
    subdirs,
)
from warnings import filterwarnings

filterwarnings("ignore")


def main():
    from warnings import filterwarnings

    filterwarnings("ignore")
    parser = argparse.ArgumentParser()
    # Required Arguments
    parser.add_argument(
        "-s",
        help="Name of the source task i.e. what the model is trained on. " "Should be of format: TaskXXX_MYTASK",
        required=True,
    )
    parser.add_argument(
        "-t",
        help="Name of the target task i.e. the data to be predicted. " "Should be of format: TaskXXX_MYTASK",
        required=True,
    )
    parser.add_argument("-d", help="2D or 3D model. Defaults to 3D.", default="3D")
    parser.add_argument("-m", help="Model Architecture. Defaults to UNet.", default="UNet")
    parser.add_argument(
        "-man",
        help="Full name of Trainer Class. \n" "e.g. 'YuccaTrainer_DCE' or 'YuccaTrainer'. Defaults to YuccaTrainer.",
        default="YuccaManager",
    )
    parser.add_argument("-pl", help="Planner. Defaults to YuccaPlanner", default="YuccaPlanner")
    # Optionals (frequently changed)
    parser.add_argument(
        "-chk",
        "--checkpoint",
        help="Checkpoint to use for inference. Defaults to model_best.",
        default="best",
    )
    parser.add_argument(
        "--disable_tta",
        help="Used to disable test-time augmentations (mirroring)",
        default=False,
        action="store_true",
    )
    parser.add_argument(
        "--experiment",
        help="A name for the experiment being performed, with no spaces.",
        default="default",
    )
    parser.add_argument(
        "--no_eval",
        help="Disable evaluation and creation of metrics file (result.json)",
        default=False,
        action="store_true",
        required=False,
    )
<<<<<<< HEAD
=======
    parser.add_argument(
        "--no_wandb",
        help="Disable logging of evaluation results to wandb",
        default=False,
        action="store_true",
        required=False,
    )
    parser.add_argument(
        "--no_sliding_window",
        help="Disable sliding window prediction and instead use fixed patch/input size",
        default=False,
        action="store_true",
        required=False,
    )
    # parser.add_argument(
    #    "--overwrite",
    #    default=False,
    #    action="store_true",
    #    required=False,
    #    help="Overwrite existing predictions",
    # )
>>>>>>> 8d7ac9e6
    parser.add_argument(
        "--predict_train",
        default=False,
        action="store_true",
        required=False,
        help="Predict on the training set. Useful for debugging.",
    )
    parser.add_argument(
        "--profile",
        help="Used to enable inference profiling",
        default=False,
        action="store_true",
    )
    parser.add_argument(
        "--save_softmax",
        default=False,
        action="store_true",
        required=False,
        help="Save softmax outputs. Required for softmax fusion.",
    )
<<<<<<< HEAD
    parser.add_argument("--split_idx", type=int, help="idx of splits to use for training.", default=0)
    parser.add_argument(
        "--split_data_method", help="Specify splitting method. Either kfold, simple_train_val_split", default="kfold"
    )
    parser.add_argument(
        "--split_data_param",
        help="Specify the parameter for the selected split method. For KFold use an int, for simple_split use a float between 0.0-1.0.",
        default=5,
    )
    parser.add_argument(
        "--version",
        help="Version to use for inference. Defaults to the newest version.",
        default=None,
    )

    # parser.add_argument(
    #    "--overwrite",
    #    default=False,
    #    action="store_true",
    #    required=False,
    #    help="Overwrite existing predictions",
    # )
=======
    parser.add_argument(
        "--task_type",
        default="segmentation",
        type=str,
        required=False,
        help="Defaults to segmentation. Set to 'classification' for classification tasks.",
    )
>>>>>>> 8d7ac9e6

    args = parser.parse_args()

    # Required
    source_task = maybe_get_task_from_task_id(args.s)
    target_task = maybe_get_task_from_task_id(args.t)

    # Optionals (frequently changed)
    checkpoint = args.checkpoint
    dimensions = args.dimensions
    manager_name = args.manager
    model = args.model
    planner = args.planner
    profile = args.profile
    split_idx = args.split_idx
    split_data_method = args.split_data_method
    split_data_param = args.split_data_param
    version = args.version
    task_type = args.task_type

    # Optionals (occasionally changed)
    experiment = args.experiment
    disable_tta = args.disable_tta
    no_eval = args.no_eval
    # overwrite = args.overwrite
    predict_train = args.predict_train
    save_softmax = args.save_softmax
    use_wandb = not args.no_wandb

    path_to_versions = join(
        yucca_models, source_task, model + "__" + dimensions, manager_name + "__" + planner, experiment, f"fold_{split_idx}"
    )
    if version is None:
        versions = [int(i.split("_")[-1]) for i in subdirs(path_to_versions, join=False)]
        version = str(max(versions))

    modelfile = join(
        yucca_models,
        source_task,
        model + "__" + dimensions,
        manager_name + "__" + planner,
        experiment,
        f"fold_{split_idx}",
        f"version_{version}",
        "checkpoints",
        checkpoint + ".ckpt",
    )

    assert isfile(modelfile), "Can't find .cpkt file with trained model weights. " f"Should be located at: {modelfile}"
    print(f"######################################################################## \n" f"{'Using model: ':25} {modelfile}")

    manager = recursive_find_python_class(
        folder=[join(yucca.__path__[0], "training", "managers")],
        class_name=manager_name,
        current_module="yucca.training.managers",
    )

    assert manager, f"searching for {manager_name} " f"but found: {manager}"
    assert issubclass(manager, (YuccaManager, YuccaManager)), "Trainer is not a subclass of YuccaTrainer."

    print(f"{'Using manager: ':25} {manager_name}")
    manager = manager(
        ckpt_path=modelfile,
        enable_logging=False,
        experiment=experiment,
        model_name=model,
        model_dimensions=dimensions,
        task=source_task,
        split_idx=split_idx,
        split_data_method=split_data_method,
        split_data_param=split_data_param,
        planner=planner,
        profile=profile,
    )

    # Setting up input paths and output paths
    inpath = join(yucca_raw_data, target_task, "imagesTs")
    ground_truth = join(yucca_raw_data, target_task, "labelsTs")

    outpath = join(
        yucca_results,
        target_task,
        source_task,
        model + "__" + dimensions,
        manager_name + "__" + planner,
        f"fold_{split_idx}",
        f"version_{version}",
        checkpoint,
    )

    if predict_train:
        inpath = join(yucca_raw_data, target_task, "imagesTr")
        ground_truth = join(yucca_raw_data, target_task, "labelsTr")
        outpath += "Tr"

    maybe_mkdir_p(outpath)

    manager.predict_folder(
        inpath,
        disable_tta,
        outpath,
        save_softmax=save_softmax,
        # overwrite=overwrite, # Commented out until overwrite arg is added in manager.
    )

    if isdir(ground_truth) and not no_eval:
        evaluator = YuccaEvaluator(
            manager.model_module.num_classes,
            folder_with_predictions=outpath,
            folder_with_ground_truth=ground_truth,
            task_type=task_type,
            use_wandb=use_wandb,
        )
        evaluator.run()


if __name__ == "__main__":
    main()<|MERGE_RESOLUTION|>--- conflicted
+++ resolved
@@ -48,17 +48,47 @@
         help="Checkpoint to use for inference. Defaults to model_best.",
         default="best",
     )
-    parser.add_argument(
-        "--disable_tta",
-        help="Used to disable test-time augmentations (mirroring)",
-        default=False,
-        action="store_true",
-    )
+    parser.add_argument("-d", "--dimensions", help="2D or 3D model. Defaults to 3D.", default="3D")
+
+    parser.add_argument(
+        "-f",
+        "--fold",
+        help="Select the fold that was used to train the model desired for inference. "
+        "Defaults to looking for a model trained on fold 0.",
+        default="0",
+    )
+    parser.add_argument("-m", "--model", help="Model Architecture. Defaults to UNet.", default="UNet")
+    parser.add_argument(
+        "-man",
+        "--manager",
+        help="Full name of Trainer Class. \n" "e.g. 'YuccaTrainer_DCE' or 'YuccaTrainer'. Defaults to YuccaTrainer.",
+        default="YuccaManager",
+    )
+    parser.add_argument("-pl", "--planner", help="Planner. Defaults to YuccaPlanner", default="YuccaPlanner")
+    parser.add_argument(
+        "-v",
+        "--version",
+        help="Version to use for inference. Defaults to the newest version.",
+        default=None,
+    )
+    # Optionals (occasionally changed)
     parser.add_argument(
         "--experiment",
         help="A name for the experiment being performed, with no spaces.",
         default="default",
     )
+
+    parser.add_argument(
+        "--disable_tta",
+        help="Used to disable test-time augmentations (mirroring)",
+        default=False,
+        action="store_true",
+    )
+    parser.add_argument(
+        "--experiment",
+        help="A name for the experiment being performed, wiht no spaces.",
+        default="default",
+    )
     parser.add_argument(
         "--no_eval",
         help="Disable evaluation and creation of metrics file (result.json)",
@@ -66,8 +96,6 @@
         action="store_true",
         required=False,
     )
-<<<<<<< HEAD
-=======
     parser.add_argument(
         "--no_wandb",
         help="Disable logging of evaluation results to wandb",
@@ -89,7 +117,6 @@
     #    required=False,
     #    help="Overwrite existing predictions",
     # )
->>>>>>> 8d7ac9e6
     parser.add_argument(
         "--predict_train",
         default=False,
@@ -110,7 +137,6 @@
         required=False,
         help="Save softmax outputs. Required for softmax fusion.",
     )
-<<<<<<< HEAD
     parser.add_argument("--split_idx", type=int, help="idx of splits to use for training.", default=0)
     parser.add_argument(
         "--split_data_method", help="Specify splitting method. Either kfold, simple_train_val_split", default="kfold"
@@ -133,7 +159,6 @@
     #    required=False,
     #    help="Overwrite existing predictions",
     # )
-=======
     parser.add_argument(
         "--task_type",
         default="segmentation",
@@ -141,7 +166,6 @@
         required=False,
         help="Defaults to segmentation. Set to 'classification' for classification tasks.",
     )
->>>>>>> 8d7ac9e6
 
     args = parser.parse_args()
 
