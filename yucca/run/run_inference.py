--- conflicted
+++ resolved
@@ -55,6 +55,7 @@
         "-chk",
         help="Checkpoint to use for inference. Defaults to model_best.",
         default="best",
+        default="best",
     )
     parser.add_argument(
         "-v",
@@ -68,6 +69,14 @@
         action="store_true",
     )
     parser.add_argument(
+        "--profile",
+        help="Used to enable inference profiling",
+        default=False,
+        action="store_true",
+    )
+
+    parser.add_argument(
+        "--disable_tta",
         "--profile",
         help="Used to enable inference profiling",
         default=False,
@@ -129,9 +138,11 @@
     folds = args.f
     planner = args.pl
     profile = args.profile
+    profile = args.profile
     checkpoint = args.chk
     version = args.v
     ensemble = args.ensemble
+    disable_tta = args.disable_tta
     disable_tta = args.disable_tta
     not_strict = args.not_strict
     save_softmax = args.save_softmax
@@ -150,6 +161,7 @@
 
     for planner in plans:
         path_to_versions = join(
+            yucca_models, source_task, model + "__" + dimensions, manager_name + "__" + planner, f"fold_{folds}"
             yucca_models, source_task, model + "__" + dimensions, manager_name + "__" + planner, f"fold_{folds}"
         )
         if version is None:
@@ -161,6 +173,7 @@
             model + "__" + dimensions,
             manager_name + "__" + planner,
             f"fold_{folds}",
+            f"fold_{folds}",
             f"version_{version}",
             "checkpoints",
             checkpoint + ".ckpt",
@@ -181,11 +194,9 @@
         assert issubclass(manager, (YuccaManager, YuccaLightningManager)), "Trainer is not a subclass of YuccaTrainer."
 
         print(f"{'Using manager: ':25} {manager_name}")
+        print(f"{'Using manager: ':25} {manager_name}")
         manager = manager(
-<<<<<<< HEAD
             disable_logging=False,
-=======
->>>>>>> e89bff38
             model_name=model,
             model_dimensions=dimensions,
             task=source_task,
@@ -207,6 +218,8 @@
             manager_name + "__" + planner,
             f"fold_{folds}",
             f"version_{version}",
+            f"fold_{folds}",
+            f"version_{version}",
             checkpoint,
         )
 
@@ -220,8 +233,10 @@
         manager.predict_folder(
             inpath,
             disable_tta,
+            disable_tta,
             outpath,
             save_softmax=save_softmax,
+            # overwrite=overwrite, # Commented out until overwrite arg is added in manager.
             # overwrite=overwrite, # Commented out until overwrite arg is added in manager.
         )
 
