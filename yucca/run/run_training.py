--- conflicted
+++ resolved
@@ -114,11 +114,7 @@
         continue_from_most_recent=not new_version,
         deep_supervision=False,
         disable_logging=True,
-<<<<<<< HEAD
-        split_idx=fold,
-=======
         split_idx=split_idx,
->>>>>>> 10c0d13e
         loss=loss,
         model_dimensions=dimensions,
         model_name=model_name,
