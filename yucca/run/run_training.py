--- conflicted
+++ resolved
@@ -71,12 +71,8 @@
         help="Use your own patch_size. Example: if 32 is provided and the model is 3D we will use patch size (32, 32, 32). Can also be min, max or mean.",
         default=None,
     )
-<<<<<<< HEAD
     parser.add_argument("--precision", type=str, default="bf16-mixed")
     parser.add_argument("--profile", help="Enable profiling.", action="store_true", default=False)
-    parser.add_argument("--split_idx", type=int, help="idx of splits to use for training.", default=0)
-=======
-
     parser.add_argument(
         "--batch_size",
         "-bs",
@@ -84,8 +80,7 @@
         default=None,
         help="Batch size to be used for training. Overrides the batch size specified in the plan.",
     )
-    # Split configs
->>>>>>> 8d7ac9e6
+    parser.add_argument("--split_idx", type=int, help="idx of splits to use for training.", default=0)
     parser.add_argument(
         "--split_data_method", help="Specify splitting method. Either kfold, simple_train_val_split", default="kfold"
     )
@@ -108,17 +103,12 @@
 
     task = maybe_get_task_from_task_id(args.task)
     dimensions = args.d
-<<<<<<< HEAD
     model_name = args.m
-=======
-    batch_size = args.batch_size
-    deep_supervision = args.ds
-    epochs = args.epochs
->>>>>>> 8d7ac9e6
     manager_name = args.man
     planner = args.pl
 
     log = not args.disable_logging
+    batch_size = args.batch_size
     deep_supervision = args.ds
     epochs = args.epochs
     experiment = args.experiment
@@ -131,12 +121,10 @@
     precision = args.precision
     profile = args.profile
     split_idx = args.split_idx
-<<<<<<< HEAD
     split_data_method = args.split_data_method
     split_data_param = args.split_data_param
     train_batches_per_step = args.train_batches_per_step
     val_batches_per_step = args.val_batches_per_step
-=======
     split_data_ratio = args.split_data_ratio
     split_data_kfold = args.split_data_kfold
 
@@ -148,7 +136,6 @@
     assert (split_data_kfold is not None and split_data_ratio is None) or (
         split_data_kfold is None and split_data_ratio is not None
     ), "It is not allowed to provide both `split_data_ratio` and `split_data_kfold`."
->>>>>>> 8d7ac9e6
 
     if patch_size is not None:
         if patch_size not in ["mean", "max", "min"]:
