--- conflicted
+++ resolved
@@ -1,10 +1,6 @@
 from batchgenerators.utilities.file_and_folder_operations import subfiles, join, load_json, save_pickle
 from yuccalib.utils.nib_utils import get_nib_spacing
-<<<<<<< HEAD
-from yuccalib.utils.type_conversions import nib_to_np, read_any_file
-=======
 from yuccalib.utils.type_conversions import nifti_or_np_to_np, read_file_to_nifti_or_np
->>>>>>> 8d88afca
 import nibabel as nib
 import numpy as np
 import sys
@@ -19,6 +15,8 @@
     properties = {}
 
     dataset_json = load_json(join(data_dir, "dataset.json"))
+    im_ext = dataset_json.get("image_extension") or "nii.gz"
+    properties["image_extension"] = im_ext
     im_ext = dataset_json.get("image_extension") or "nii.gz"
     properties["image_extension"] = im_ext
     properties["classes"] = list(dataset_json["labels"].keys())
@@ -69,21 +67,13 @@
                 completed += 20
                 print(f"Property file creation progress: {completed}%")
                 sys.stdout.flush()
-<<<<<<< HEAD
-            image = read_any_file(subject)
-=======
             image = read_file_to_nifti_or_np(subject)
->>>>>>> 8d88afca
             sizes.append(image.shape)
             if isinstance(image, nib.Nifti1Image):
                 spacings.append(get_nib_spacing(image).tolist())
             else:
                 spacings.append([1.0, 1.0, 1.0])
-<<<<<<< HEAD
-            image = nib_to_np(image)
-=======
             image = nifti_or_np_to_np(image)
->>>>>>> 8d88afca
             mask = image >= background_pixel_value
 
             means.append(np.mean(image[mask]))
