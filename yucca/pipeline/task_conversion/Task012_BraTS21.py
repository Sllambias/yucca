from batchgenerators.utilities.file_and_folder_operations import join, maybe_mkdir_p as ensure_dir_exists, subdirs
from yucca.pipeline.task_conversion.utils import generate_dataset_json
from yucca.paths import get_raw_data_path
from sklearn.model_selection import train_test_split
import nibabel as nib
import numpy as np
import shutil


def convert(path: str, subdir: str = "brats21/training_data"):
    # Target names
    task_name = "Task012_BraTS21"
    task_prefix = "BraTS21"

    ###OUTPUT DATA
    # Target paths
    target_base = join(get_raw_data_path(), task_name)

    target_imagesTr = join(target_base, "imagesTr")
    target_labelsTr = join(target_base, "labelsTr")

    target_imagesTs = join(target_base, "imagesTs")
    target_labelsTs = join(target_base, "labelsTs")

    ensure_dir_exists(target_imagesTr)
    ensure_dir_exists(target_labelsTs)
    ensure_dir_exists(target_imagesTs)
    ensure_dir_exists(target_labelsTr)

    # INPUT DATA
    # Input path and names
    base_in = join(path, subdir)
    file_suffix = ".nii.gz"

    # Train/Test Splits
    # We only use the train folder, as the test folder does not contain segmentations
    # to obtain those, submission to the challenge is required (it's from 2008, forget it)
    training_samples, test_samples = train_test_split(subdirs(base_in, join=False), random_state=4215532)

    ###Populate Target Directory###
    for sTr in training_samples:
        src_image_file_path1 = join(base_in, sTr, sTr + "_flair" + file_suffix)
        src_image_file_path2 = join(base_in, sTr, sTr + "_t1" + file_suffix)
        src_image_file_path3 = join(base_in, sTr, sTr + "_t1ce" + file_suffix)
        src_image_file_path4 = join(base_in, sTr, sTr + "_t2" + file_suffix)
        dst_image_file_path1 = f"{target_imagesTr}/{task_prefix}_{sTr}_000.nii.gz"
        dst_image_file_path2 = f"{target_imagesTr}/{task_prefix}_{sTr}_001.nii.gz"
        dst_image_file_path3 = f"{target_imagesTr}/{task_prefix}_{sTr}_002.nii.gz"
        dst_image_file_path4 = f"{target_imagesTr}/{task_prefix}_{sTr}_003.nii.gz"

        dst_label_path = f"{target_labelsTr}/{task_prefix}_{sTr}.nii.gz"
        label = nib.load(join(base_in, sTr, sTr + "_seg" + file_suffix))
        labelarr = label.get_fdata()
        labelarr[labelarr == 4.0] = 3.0
        assert np.all(np.isin(np.unique(labelarr), np.array([0, 1, 2, 3])))
        labelnew = nib.Nifti1Image(labelarr, label.affine, label.header, dtype=np.float32)
        nib.save(labelnew, dst_label_path)

        shutil.copy2(src_image_file_path1, dst_image_file_path1)
        shutil.copy2(src_image_file_path2, dst_image_file_path2)
        shutil.copy2(src_image_file_path3, dst_image_file_path3)
        shutil.copy2(src_image_file_path4, dst_image_file_path4)

    for sTs in test_samples:
        src_image_file_path1 = join(base_in, sTs, sTs + "_flair" + file_suffix)
        src_image_file_path2 = join(base_in, sTs, sTs + "_t1" + file_suffix)
        src_image_file_path3 = join(base_in, sTs, sTs + "_t1ce" + file_suffix)
        src_image_file_path4 = join(base_in, sTs, sTs + "_t2" + file_suffix)
        dst_image_file_path1 = f"{target_imagesTs}/{task_prefix}_{sTs}_000.nii.gz"
        dst_image_file_path2 = f"{target_imagesTs}/{task_prefix}_{sTs}_001.nii.gz"
        dst_image_file_path3 = f"{target_imagesTs}/{task_prefix}_{sTs}_002.nii.gz"
        dst_image_file_path4 = f"{target_imagesTs}/{task_prefix}_{sTs}_003.nii.gz"

        dst_label_path = f"{target_labelsTs}/{task_prefix}_{sTs}.nii.gz"
        label = nib.load(join(base_in, sTs, sTs + "_seg" + file_suffix))
        labelarr = label.get_fdata()
        labelarr[labelarr == 4.0] = 3.0
        assert np.all(np.isin(np.unique(labelarr), np.array([0, 1, 2, 3])))
        labelnew = nib.Nifti1Image(labelarr, label.affine, label.header, dtype=np.float32)
        nib.save(labelnew, dst_label_path)

        shutil.copy2(src_image_file_path1, dst_image_file_path1)
        shutil.copy2(src_image_file_path2, dst_image_file_path2)
        shutil.copy2(src_image_file_path3, dst_image_file_path3)
        shutil.copy2(src_image_file_path4, dst_image_file_path4)

    generate_dataset_json(
        join(target_base, "dataset.json"),
        target_imagesTr,
        target_imagesTs,
        ("FLAIR", "T1", "T1CE", "T2"),
<<<<<<< HEAD
        labels={0: "BG", 1: "NCR", 2: "ED", 3: "ET"},
        regions={
            "ET": {"priority": 1, "labels": ["ET"]},
            "TC": {"priority": 2, "labels": ["ET", "NCR"]},
            "WT": {"priority": 3, "labels": ["ET", "NCR", "ED"]},
        },
        # regions_in_order=[[1, 2, 3], [2, 3], [3]],
        # regions_labeled=[1, 2, 3],
=======
        labels={0: "background", 1: "necrotic tumor core", 2: "peritumoral edematous/invaded tissue", 3: "GD-enhancing tumor"},
        regions_in_order=[[1, 2, 3], [1, 3], [3]],
        regions_labeled=[1, 2, 3],
>>>>>>> b548ab4f
        dataset_name=task_name,
        license="hands off!",
        dataset_description="BraTS21",
        dataset_reference="https://www.nitrc.org/projects/msseg, https://arxiv.org/abs/2206.06694",
    )


if __name__ == "__main__":
    convert()<|MERGE_RESOLUTION|>--- conflicted
+++ resolved
@@ -89,7 +89,6 @@
         target_imagesTr,
         target_imagesTs,
         ("FLAIR", "T1", "T1CE", "T2"),
-<<<<<<< HEAD
         labels={0: "BG", 1: "NCR", 2: "ED", 3: "ET"},
         regions={
             "ET": {"priority": 1, "labels": ["ET"]},
@@ -98,11 +97,6 @@
         },
         # regions_in_order=[[1, 2, 3], [2, 3], [3]],
         # regions_labeled=[1, 2, 3],
-=======
-        labels={0: "background", 1: "necrotic tumor core", 2: "peritumoral edematous/invaded tissue", 3: "GD-enhancing tumor"},
-        regions_in_order=[[1, 2, 3], [1, 3], [3]],
-        regions_labeled=[1, 2, 3],
->>>>>>> b548ab4f
         dataset_name=task_name,
         license="hands off!",
         dataset_description="BraTS21",
