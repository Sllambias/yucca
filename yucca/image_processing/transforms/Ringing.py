--- conflicted
+++ resolved
@@ -3,18 +3,14 @@
 
 
 class GibbsRinging(YuccaTransform):
-<<<<<<< HEAD
-    def __init__(self, data_key="image", p_per_sample: float = 1.0, cut_freq=(96, 129), axes=(0, 3)):
-=======
     def __init__(
         self,
         data_key="image",
-        p_per_sample=1,
-        cutFreq=(96, 129),
+        p_per_sample: float = 1.0,
+        cut_freq=(96, 129),
         axes=(0, 3),
         clip_to_input_range=False,
     ):
->>>>>>> 98919606
         self.data_key = data_key
         self.p_per_sample = p_per_sample
         self.cut_freq = cut_freq
@@ -27,7 +23,7 @@
         axis = np.random.randint(*axes)
         return cut_freq, axis
 
-    def __gibbsRinging__(self, image, numSample, axis):
+    def __gibbsRinging__(self, image, num_sample, axis):
         img_min = image.min()
         img_max = image.max()
         m = min(0, img_min)
@@ -39,35 +35,35 @@
             if axis == 0:
                 image = image.transpose(0, 2, 1)
                 image = np.fft.fftshift(np.fft.fftn(image, s=[h, d, w]))
-                image[:, :, 0 : int(np.ceil(w / 2) - np.ceil(numSample / 2))] = 0
-                image[:, :, int(np.ceil(w / 2) + np.ceil(numSample / 2)) : w] = 0
+                image[:, :, 0 : int(np.ceil(w / 2) - np.ceil(num_sample / 2))] = 0
+                image[:, :, int(np.ceil(w / 2) + np.ceil(num_sample / 2)) : w] = 0
                 image = abs(np.fft.ifftn(np.fft.ifftshift(image), s=[h, d, w]))
                 image = image.transpose(0, 2, 1)
             elif axis == 1:
                 image = image.transpose(1, 2, 0)
                 image = np.fft.fftshift(np.fft.fftn(image, s=[w, d, h]))
-                image[:, :, 0 : int(np.ceil(h / 2) - np.ceil(numSample / 2))] = 0
-                image[:, :, int(np.ceil(h / 2) + np.ceil(numSample / 2)) : h] = 0
+                image[:, :, 0 : int(np.ceil(h / 2) - np.ceil(num_sample / 2))] = 0
+                image[:, :, int(np.ceil(h / 2) + np.ceil(num_sample / 2)) : h] = 0
                 image = abs(np.fft.ifftn(np.fft.ifftshift(image), s=[w, d, h]))
                 image = image.transpose(2, 0, 1)
             else:
                 image = np.fft.fftshift(np.fft.fftn(image, s=[h, w, d]))
-                image[:, :, 0 : int(np.ceil(d / 2) - np.ceil(numSample / 2))] = 0
-                image[:, :, int(np.ceil(d / 2) + np.ceil(numSample / 2)) : d] = 0
+                image[:, :, 0 : int(np.ceil(d / 2) - np.ceil(num_sample / 2))] = 0
+                image[:, :, int(np.ceil(d / 2) + np.ceil(num_sample / 2)) : d] = 0
                 image = abs(np.fft.ifftn(np.fft.ifftshift(image), s=[h, w, d]))
         elif len(image.shape) == 2:
             assert axis in [0, 1], "incorrect or no axis"
             h, w = image.shape
             if axis == 0:
                 image = np.fft.fftshift(np.fft.fftn(image, s=[h, w]))
-                image[:, 0 : int(np.ceil(w / 2) - np.ceil(numSample / 2))] = 0
-                image[:, int(np.ceil(w / 2) + np.ceil(numSample / 2)) : w] = 0
+                image[:, 0 : int(np.ceil(w / 2) - np.ceil(num_sample / 2))] = 0
+                image[:, int(np.ceil(w / 2) + np.ceil(num_sample / 2)) : w] = 0
                 image = abs(np.fft.ifftn(np.fft.ifftshift(image), s=[h, w]))
             else:
                 image = image.conj().T
                 image = np.fft.fftshift(np.fft.fftn(image, s=[w, h]))
-                image[:, 0 : int(np.ceil(h / 2) - np.ceil(numSample / 2))] = 0
-                image[:, int(np.ceil(h / 2) + np.ceil(numSample / 2)) : h] = 0
+                image[:, 0 : int(np.ceil(h / 2) - np.ceil(num_sample / 2))] = 0
+                image[:, int(np.ceil(h / 2) + np.ceil(num_sample / 2)) : h] = 0
                 image = abs(np.fft.ifftn(np.fft.ifftshift(image), s=[w, h]))
                 image = image.conj().T
         image -= abs(m)
