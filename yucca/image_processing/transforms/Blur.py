--- conflicted
+++ resolved
@@ -5,18 +5,14 @@
 
 
 class Blur(YuccaTransform):
-<<<<<<< HEAD
-    def __init__(self, data_key="image", p_per_sample: float = 1.0, p_per_channel: float = 0.5, sigma=(0.5, 1.0)):
-=======
     def __init__(
         self,
         data_key="image",
-        p_per_sample=1,
-        p_per_channel=0.5,
+        p_per_sample: float = 1.0,
+        p_per_channel: float = 0.5,
         sigma=(0.5, 1.0),
         clip_to_input_range=False,
     ):
->>>>>>> 98919606
         self.data_key = data_key
         self.p_per_sample = p_per_sample
         self.p_per_channel = p_per_channel
