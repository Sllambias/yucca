from yucca.image_processing.transforms.YuccaTransform import YuccaTransform
import numpy as np


class BiasField(YuccaTransform):
<<<<<<< HEAD
    def __init__(self, data_key="image", p_per_sample: float = 1.0):
=======
    def __init__(
        self,
        data_key="image",
        p_per_sample=1,
        clip_to_input_range=False,
    ):
>>>>>>> 98919606
        self.data_key = data_key
        self.p_per_sample = p_per_sample
        self.clip_to_input_range = clip_to_input_range

    @staticmethod
    def get_params():
        # No parameters to retrieve
        pass

    def __biasField__(self, image):
        img_min = image.min()
        img_max = image.max()

        if len(image.shape) == 3:
            x, y, z = image.shape
            X, Y, Z = np.meshgrid(
                np.linspace(0, x, x, endpoint=False),
                np.linspace(0, y, y, endpoint=False),
                np.linspace(0, z, z, endpoint=False),
                indexing="ij",
            )
            x0 = np.random.randint(0, x)
            y0 = np.random.randint(0, y)
            z0 = np.random.randint(0, z)
            G = 1 - (np.power((X - x0), 2) / (x**2) + np.power((Y - y0), 2) / (y**2) + np.power((Z - z0), 2) / (z**2))
        else:
            x, y = image.shape
            X, Y = np.meshgrid(
                np.linspace(0, x, x, endpoint=False),
                np.linspace(0, y, y, endpoint=False),
                indexing="ij",
            )
            x0 = np.random.randint(0, x)
            y0 = np.random.randint(0, y)
            G = 1 - (np.power((X - x0), 2) / (x**2) + np.power((Y - y0), 2) / (y**2))
        image = np.multiply(G, image)
        if self.clip_to_input_range:
            image = np.clip(image, a_min=img_min, a_max=img_max)
        return image

    def __call__(self, packed_data_dict=None, **unpacked_data_dict):
        data_dict = packed_data_dict if packed_data_dict else unpacked_data_dict
        assert (
            len(data_dict[self.data_key].shape) == 5 or len(data_dict[self.data_key].shape) == 4
        ), f"Incorrect data size or shape. \nShould be (b, c, x, y, z) or (b, c, x, y) and is:\
                {data_dict[self.data_key].shape}"

        for b in range(data_dict[self.data_key].shape[0]):
            for c in range(data_dict[self.data_key][b].shape[0]):
                if np.random.uniform() < self.p_per_sample:
                    data_dict[self.data_key][b, c] = self.__biasField__(data_dict[self.data_key][b, c])
        return data_dict<|MERGE_RESOLUTION|>--- conflicted
+++ resolved
@@ -3,16 +3,12 @@
 
 
 class BiasField(YuccaTransform):
-<<<<<<< HEAD
-    def __init__(self, data_key="image", p_per_sample: float = 1.0):
-=======
     def __init__(
         self,
         data_key="image",
-        p_per_sample=1,
+        p_per_sample: float = 1.0,
         clip_to_input_range=False,
     ):
->>>>>>> 98919606
         self.data_key = data_key
         self.p_per_sample = p_per_sample
         self.clip_to_input_range = clip_to_input_range
