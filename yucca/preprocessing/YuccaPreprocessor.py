import numpy as np
import torch
import torch.nn.functional as F
import torch.nn.functional as F
import nibabel as nib
import os
import cc3d
from yuccalib.utils.files_and_folders import load_yaml
from yuccalib.image_processing.objects.BoundingBox import get_bbox_for_foreground
from yuccalib.image_processing.cropping_and_padding import crop_to_box, pad_to_size
from yuccalib.utils.nib_utils import (
    get_nib_spacing,
    get_nib_orientation,
    reorient_nib_image,
)
<<<<<<< HEAD
from yuccalib.utils.type_conversions import nib_to_np, read_any_file
=======
from yuccalib.utils.type_conversions import nifti_or_np_to_np, read_file_to_nifti_or_np
>>>>>>> 8d88afca
from yucca.paths import yucca_preprocessed_data, yucca_raw_data
from yucca.preprocessing.normalization import normalizer
from multiprocessing import Pool
from skimage.transform import resize
from batchgenerators.utilities.file_and_folder_operations import (
    join,
    load_json,
    subfiles,
    save_pickle,
    maybe_mkdir_p,
    isfile,
)


class YuccaPreprocessor(object):
    """
    The YuccaPreprocessor class is designed to preprocess medical images for the Yucca project.
    It implements various preprocessing steps, such as reorientation, cropping, normalization, and resizing,
    based on the plans specified in an YuccaPlanner.

    For training the _preprocess_train_subject method prepares input images for the Yucca model.
    The preprocess_case_for_inference method prepares input images for the Yucca model during the inference phase,
    ensuring that they match the requirements specified during training.
    The reverse_preprocessing method is then used to revert the processed images back to their original form,
    allowing for a meaningful interpretation of the model's predictions.
    These methods collectively provide a consistent and reversible preprocessing pipeline for both training and inference.

    The operations that can be enabled/defined in the YuccaPlanner and carried out by the
    YuccaPreprocessor are:

    (1) The starting orientation - defaults to RAS (for medical images).
    (2) The cropping operation - defaults to crop to nonzero bounding box
    (3) The Transposition operation (along with the reverse transpose operation,
    to be used during inference) - defaults to no transposition if image dimensions and spacings
    are not too anisotropic.
    (4) The Resample operation - defaults to resampling to the median spacing of the dataset.
    (5) The Normalization operation - defaults to standardization = (image - mean) / std
    per modality to preserve ranges to account for CT pixel values representing specific physical
    attributes.

    Additionally it carries out a number of tests and analyzes each image for foreground locations
    which is used later to oversample foreground.
    """

    def __init__(self, plans_path, task=None, threads=12, disable_unittests=False):
        self.name = str(self.__class__.__name__)
        self.task = task
        self.plans_path = plans_path
        self.plans = self.load_plans(plans_path)
        self.threads = threads
        self.disable_unittests = disable_unittests

        # lists for information we would like to attain
        self.transpose_forward = []
        self.transpose_backward = []
        self.target_spacing = []

    def initialize_paths(self):
        self.target_dir = join(yucca_preprocessed_data, self.task, self.plans["plans_name"])
        self.input_dir = join(yucca_raw_data, self.task)
        self.imagepaths = subfiles(join(self.input_dir, "imagesTr"), suffix=self.image_extension)
<<<<<<< HEAD
        self.subject_ids = subfiles(join(self.input_dir, "labelsTr"), join=False)
=======
>>>>>>> 8d88afca

    def initialize_properties(self):
        """
        here we basically set up things that are needed for preprocessing during training,
        but that aren't necessary during inference
        """
        self.dataset_properties = self.plans["dataset_properties"]
        self.intensities = self.dataset_properties["intensities"]
        self.image_extension = self.dataset_properties.get("image_extension") or "nii.gz"

        # op values
        self.transpose_forward = np.array(self.plans["transpose_forward"], dtype=int)
        self.transpose_backward = np.array(self.plans["transpose_backward"], dtype=int)
        self.target_spacing = np.array(self.plans["target_spacing"], dtype=float)

    @staticmethod
    def load_plans(plans_path):
        if os.path.splitext(plans_path)[-1] == ".json":
            return load_json(plans_path)
        if os.path.splitext(plans_path)[-1] == ".yaml":
            return load_yaml(plans_path)["config"]["plans"]
        else:
<<<<<<< HEAD
            print(
                f"Plan format not recognized. Got {plans_path} with ext {os.path.splitext(plans_path)[-1]} and expected either a '.json' or '.yaml' file"
=======
            raise FileNotFoundError(
                f"Plan file not found. Got {plans_path} with ext {os.path.splitext(plans_path)[-1]}. Expects either a '.json' or '.yaml' file."
>>>>>>> 8d88afca
            )

    def run(self):
        self.initialize_properties()
        self.initialize_paths()
        maybe_mkdir_p(self.target_dir)
<<<<<<< HEAD
=======
        subject_ids = subfiles(join(self.input_dir, "labelsTr"), join=False)
>>>>>>> 8d88afca

        print(
            f"{'Preprocessing Task:':25.25} {self.task} \n"
            f"{'Using Planner:':25.25} {self.plans_path} \n"
            f"{'Crop to nonzero:':25.25} {self.plans['crop_to_nonzero']} \n"
            f"{'Normalization scheme:':25.25} {self.plans['normalization_scheme']} \n"
            f"{'Transpose Forward:':25.25} {self.transpose_forward} \n"
            f"{'Transpose Backward:':25.25} {self.transpose_backward} \n"
        )
        p = Pool(self.threads)
        p.map(self._preprocess_train_subject, self.subject_ids)
        p.close()
        p.join()

    def _preprocess_train_subject(self, subject_id):
        """
        This is the bread and butter of the preprocessor.
        The following steps are taken:

        (1) Load Images:
        Extract relevant image files associated with the given subject_id.
        Load the images using the nibabel library.

        (2) Reorientation (Optional):
        Check if valid qform or sform codes are present in the header.
        If valid, reorient the images to the target orientation specified in the plans.
        Update the original and new orientation information in the image_props dictionary.

        (3) Normalization and Transposition:
        Normalize each image based on the specified normalization scheme and intensities.
        Transpose the images according to the forward transpose axes specified in the plans.

        (4) Cropping (Optional):
        If the crop_to_nonzero option is enabled in the plans, crop the images to the nonzero bounding box.
        Update the image_props dictionary with cropping information.

        (5) Resampling:
        Resample images to the target spacing specified in the plans.
        Update the image_props dictionary with original and new spacing information.

        (6) Foreground Locations:
        Extract some locations of the foreground, which will be used in oversampling of foreground classes.
        Determine the number and sizes of connected components in the ground truth label (can be used in analysis).

        (7) Save Preprocessed Data:
        Stack the preprocessed images and label.
        Save the preprocessed data as a NumPy array in a .npy file.
        Save relevant metadata as a .pkl file.

        (8) Print Information:
        Print information about the size and spacing before and after preprocessing.
        Print the path where the preprocessed data is saved.
        """
        image_props = {}
        subject_id = subject_id.split(os.extsep, 1)[0]
        print(f"Preprocessing: {subject_id}")
        arraypath = join(self.target_dir, subject_id + ".npy")
        picklepath = join(self.target_dir, subject_id + ".pkl")

        if isfile(arraypath) and isfile(picklepath):
            print(f"Case: {subject_id} already exists. Skipping.")
            return
        # First find relevant images by their paths and save them in the image property pickle
        # Then load them as images
        # The '_' in the end is to avoid treating Case_4_000 AND Case_42_000 as different versions
        # of the label named Case_4 as both would start with "Case_4", however only the correct one is
        # followed by an underscore
        imagepaths = [impath for impath in self.imagepaths if os.path.split(impath)[-1].startswith(subject_id + "_")]
        image_props["image files"] = imagepaths
        images = [nib.load(image) for image in imagepaths]

        # Do the same with label
        label = join(self.input_dir, "labelsTr", subject_id + ".nii.gz")
        image_props["label file"] = label
        label = nib.load(label)

        if not self.disable_unittests:
            assert len(images) > 0, f"found no images for {subject_id + '_'}, " f"attempted imagepaths: {imagepaths}"

            assert (
                len(images[0].shape) == self.plans["dataset_properties"]["data_dimensions"]
            ), f"image should be shape (x, y(, z)) but is {images[0].shape}"

            # make sure images and labels are correctly registered
            assert images[0].shape == label.shape, (
                f"Sizes do not match for {subject_id}" f"Image is: {images[0].shape} while the label is {label.shape}"
            )

            assert np.allclose(get_nib_spacing(images[0]), get_nib_spacing(label)), (
                f"Spacings do not match for {subject_id}"
                f"Image is: {get_nib_spacing(images[0])} while the label is {get_nib_spacing(label)}"
            )

            assert get_nib_orientation(images[0]) == get_nib_orientation(label), (
                f"Directions do not match for {subject_id}"
                f"Image is: {get_nib_orientation(images[0])} while the label is {get_nib_orientation(label)}"
            )

            # Make sure all modalities are correctly registered
            if len(images) > 1:
                for image in images:
                    assert images[0].shape == image.shape, (
                        f"Sizes do not match for {subject_id}" f"One is: {images[0].shape} while another is {image.shape}"
                    )

                    assert np.allclose(get_nib_spacing(images[0]), get_nib_spacing(image)), (
                        f"Spacings do not match for {subject_id}"
                        f"One is: {get_nib_spacing(images[0])} while another is {get_nib_spacing(image)}"
                    )

                    assert get_nib_orientation(images[0]) == get_nib_orientation(image), (
                        f"Directions do not match for {subject_id}"
                        f"One is: {get_nib_orientation(images[0])} while another is {get_nib_orientation(image)}"
                    )

        original_spacing = get_nib_spacing(images[0])
        original_size = np.array(images[0].shape)

        if self.target_spacing.size:
            target_spacing = self.target_spacing
        else:
            target_spacing = original_spacing

        # If qform and sform are both missing the header is corrupt and we do not trust the
        # direction from the affine
        # Make sure you know what you're doing
        if images[0].get_qform(coded=True)[1] or images[0].get_sform(coded=True)[1]:
            original_orientation = get_nib_orientation(images[0])
            final_direction = self.plans["target_coordinate_system"]
<<<<<<< HEAD
            images = [nib_to_np(reorient_nib_image(image, original_orientation, final_direction)) for image in images]
            label = nib_to_np(reorient_nib_image(label, original_orientation, final_direction))
        else:
            original_orientation = "INVALID"
            final_direction = "INVALID"
            images = [nib_to_np(image) for image in images]
            label = nib_to_np(label)
=======
            images = [reorient_nib_image(image, original_orientation, final_direction) for image in images]
            label = reorient_nib_image(label, original_orientation, final_direction)
        else:
            original_orientation = "INVALID"
            final_direction = "INVALID"

        images = [nifti_or_np_to_np(image) for image in images]
        label = nifti_or_np_to_np(label)
>>>>>>> 8d88afca

        # Check if the ground truth only contains expected values
        expected_labels = np.array(self.plans["dataset_properties"]["classes"], dtype=np.float32)
        actual_labels = np.unique(label).astype(np.float32)
        assert np.all(np.isin(actual_labels, expected_labels)), (
            f"Unexpected labels found for {subject_id} \n" f"expected: {expected_labels} \n" f"found: {actual_labels}"
        )

        # Cropping is performed to save computational resources. We are only removing background.
        if self.plans["crop_to_nonzero"]:
            nonzero_box = get_bbox_for_foreground(images[0], background_label=0)
            image_props["crop_to_nonzero"] = nonzero_box
            for i in range(len(images)):
                images[i] = crop_to_box(images[i], nonzero_box)
            label = crop_to_box(label, nonzero_box)
        else:
            image_props["crop_to_nonzero"] = self.plans["crop_to_nonzero"]

        images, label = self._resample_and_normalize_case(
            images,
            label,
            self.plans["normalization_scheme"],
            self.transpose_forward,
            original_spacing,
            target_spacing,
        )

        # Stack and fix dimensions
        images = np.vstack((np.array(images), np.array(label)[np.newaxis]))

        # now AFTER transposition etc., we get some (no need to get all)
        # locations of foreground, that we will later use in the
        # oversampling of foreground classes
        foreground_locs = np.array(np.nonzero(images[-1])).T[::10]
        numbered_ground_truth, ground_truth_numb_lesion = cc3d.connected_components(images[-1], connectivity=26, return_N=True)
        if ground_truth_numb_lesion == 0:
            object_sizes = 0
        else:
            object_sizes = [i * np.prod(target_spacing) for i in np.unique(numbered_ground_truth, return_counts=True)[-1][1:]]

        final_size = list(images[0].shape)

        # save relevant values
        image_props["original_spacing"] = original_spacing
        image_props["original_size"] = original_size
        image_props["original_orientation"] = original_orientation
        image_props["new_spacing"] = target_spacing[self.transpose_forward].tolist()
        image_props["new_size"] = final_size
        image_props["new_direction"] = final_direction
        image_props["foreground_locations"] = foreground_locs
        image_props["n_cc"] = ground_truth_numb_lesion
        image_props["size_cc"] = object_sizes

        print(
            f"size before: {original_size} size after: {image_props['new_size']} \n"
            f"spacing before: {original_spacing} spacing after: {image_props['new_spacing']} \n"
            f"Saving {subject_id} in {arraypath} \n"
        )

        # save the image
        np.save(arraypath, images)

        # save metadata as .pkl
        save_pickle(image_props, picklepath)

    def _resample_and_normalize_case(
        self,
        images: list,
        label: np.ndarray = None,
        norm_op=None,
        transpose=None,
        original_spacing=None,
        target_spacing=None,
    ):
        # Normalize and Transpose images to target view.
        # Transpose labels to target view.
        assert len(images) == len(norm_op) == len(self.intensities), (
            "number of images, "
            "normalization  operations and intensities does not match. \n"
            f"len(images) == {len(images)} \n"
            f"len(norm_op) == {len(norm_op)} \n"
            f"len(self.intensities) == {len(self.intensities)} \n"
        )

        for i in range(len(images)):
            images[i] = normalizer(images[i], scheme=norm_op[i], intensities=self.intensities[i])
            assert len(images[i].shape) == len(transpose), (
                "image and transpose axes do not match. \n"
                f"images[i].shape == {images[i].shape} \n"
                f"transpose == {transpose} \n"
                f"len(images[i].shape) == {len(images[i]).shape} \n"
                f"len(transpose) == {len(transpose)} \n"
            )
            images[i] = images[i].transpose(transpose)
        print(f"Normalized with: {norm_op[0]} \n" f"Transposed with: {transpose}")

        shape_t = images[0].shape
        original_spacing_t = original_spacing[transpose]
        target_spacing_t = target_spacing[transpose]

        # Find new shape based on the target spacing
        target_shape = np.round((original_spacing_t / target_spacing_t).astype(float) * shape_t).astype(int)

        # Resample to target shape and spacing
        for i in range(len(images)):
            try:
                images[i] = resize(images[i], output_shape=target_shape, order=3)
            except OverflowError:
                print("Unexpected values in either shape or image for resize")
        if label is not None:
            label = label.transpose(transpose)
            try:
                label = resize(label, output_shape=target_shape, order=0, anti_aliasing=False)
            except OverflowError:
                print("Unexpected values in either shape or label for resize")
            return images, label

        return images

    def preprocess_case_for_inference(self, images: list | tuple, patch_size: tuple):
        """
        Will reorient ONLY if we have valid qform or sform codes.
        with coded=True the methods will return {affine or None} and {0 or 1}.
        If both are 0 we cannot rely on headers for orientations and will
        instead assume images are in the desired orientation already.

        Afterwards images will be normalized and transposed as specified by the
        plans file also used in training.

        Finally images are resampled to the required spacing/size and returned
        as torch tensors of the required shape (b, c, x, y, (z))
        """
        assert isinstance(images, (list, tuple)), "image(s) should be a list or tuple, even if only one " "image is passed"
        self.initialize_properties()
        image_properties = {}
        ext = images[0][0].split(os.extsep, 1)[1] if isinstance(images[0], tuple) else images[0].split(os.extsep, 1)[1]
<<<<<<< HEAD
        images = [read_any_file(image[0]) if isinstance(image, tuple) else read_any_file(image) for image in images]
=======
        images = [
            read_file_to_nifti_or_np(image[0]) if isinstance(image, tuple) else read_file_to_nifti_or_np(image)
            for image in images
        ]
>>>>>>> 8d88afca

        image_properties["image_extension"] = ext
        image_properties["original_shape"] = np.array(images[0].shape)

        assert len(image_properties["original_shape"]) in [
            2,
            3,
        ], "images must be either 2D or 3D for preprocessing"

        image_properties["original_spacing"] = np.array([1.0] * len(image_properties["original_shape"]))
        image_properties["qform"] = None
        image_properties["sform"] = None
        image_properties["reoriented"] = False
        image_properties["affine"] = None

        if isinstance(images[0], nib.Nifti1Image):
            image_properties["original_spacing"] = get_nib_spacing(images[0])
            image_properties["qform"] = images[0].get_qform()
            image_properties["sform"] = images[0].get_sform()
            # Check if header is valid and then attempt to orient to target orientation.
            if (
                images[0].get_qform(coded=True)[1]
                or images[0].get_sform(coded=True)[1]
                and self.plans.get("target_coordinate_system")
            ):
                image_properties["reoriented"] = True
                original_orientation = get_nib_orientation(images[0])
                image_properties["original_orientation"] = original_orientation
                images = [
                    reorient_nib_image(image, original_orientation, self.plans["target_coordinate_system"]) for image in images
                ]
                image_properties["new_orientation"] = get_nib_orientation(images[0])
            image_properties["affine"] = images[0].affine

<<<<<<< HEAD
        images = [nib_to_np(image) for image in images]
=======
        images = [nifti_or_np_to_np(image) for image in images]
>>>>>>> 8d88afca

        image_properties["uncropped_shape"] = np.array(images[0].shape)

        if self.plans["crop_to_nonzero"]:
            nonzero_box = get_bbox_for_foreground(images[0], background_label=0)
            for i in range(len(images)):
                images[i] = crop_to_box(images[i], nonzero_box)
            image_properties["nonzero_box"] = nonzero_box

        image_properties["cropped_shape"] = np.array(images[0].shape)

        images = self._resample_and_normalize_case(
            images,
            norm_op=self.plans["normalization_scheme"],
            transpose=self.transpose_forward,
            original_spacing=image_properties["original_spacing"],
            target_spacing=self.target_spacing,
        )

        # From this point images are shape (1, c, x, y, z)
        image_properties["resampled_transposed_shape"] = np.array(images[0].shape)

        for i in range(len(images)):
            images[i], padding = pad_to_size(images[i], patch_size)
        image_properties["padded_shape"] = np.array(images[0].shape)
        image_properties["padding"] = padding

        # Stack and fix dimensions
        images = np.stack(images)[np.newaxis]

        return torch.tensor(images, dtype=torch.float32), image_properties

    def reverse_preprocessing(self, images: torch.Tensor, image_properties: dict):
        """
        Expected shape of images are:
        (b, c, x, y(, z))

        (1) Initialization: Extract relevant properties from the image_properties dictionary.
        (2) Padding Reversion: Reverse the padding applied during preprocessing.
        (3) Resampling and Transposition Reversion: Resize the images to revert the resampling operation.
        Transpose the images back to the original orientation.
        (4) Cropping Reversion (Optional): If cropping to the nonzero bounding box was applied, revert the cropping operation.
        (5) Return: Return the reverted images as a NumPy array.
        The original orientation of the image will be re-applied when saving the prediction
        """
        image_properties["save_format"] = image_properties.get("image_extension")
<<<<<<< HEAD
        nclasses = max(1, len(self.plans["dataset_properties"]["classes"]))
=======
        nclasses = len(self.plans["dataset_properties"]["classes"])
>>>>>>> 8d88afca
        canvas = torch.zeros((1, nclasses, *image_properties["uncropped_shape"]), dtype=images.dtype)
        shape_after_crop = image_properties["cropped_shape"]
        shape_after_crop_transposed = shape_after_crop[self.transpose_forward]
        pad = image_properties["padding"]

        assert np.all(images.shape[2:] == image_properties["padded_shape"]), (
            f"Reversing padding: "
            f"image should be of shape: {image_properties['padded_shape']}"
            f"but is: {images.shape[2:]}"
        )
        shape = images.shape[2:]
        if len(pad) == 6:
            images = images[
                :,
                :,
                pad[0] : shape[0] - pad[1],
                pad[2] : shape[1] - pad[3],
                pad[4] : shape[2] - pad[5],
            ]
        elif len(pad) == 4:
            images = images[:, :, pad[0] : shape[0] - pad[1], pad[2] : shape[1] - pad[3]]

        assert np.all(images.shape[2:] == image_properties["resampled_transposed_shape"]), (
            f"Reversing resampling and tranposition: "
            f"image should be of shape: {image_properties['resampled_transposed_shape']}"
            f"but is: {images.shape[2:]}"
        )
        # Here we Interpolate the array to the original size. The shape starts as [H, W (,D)]. For Torch functionality it is changed to [B, C, H, W (,D)].
        # Afterwards it's squeezed back into [H, W (,D)] and transposed to the original direction.
        images = F.interpolate(images, size=shape_after_crop_transposed.tolist(), mode="trilinear").permute(
            [0, 1] + [i + 2 for i in self.transpose_backward]
        )

        assert np.all(images.shape[2:] == image_properties["cropped_shape"]), (
            f"Reversing cropping: "
            f"image should be of shape: {image_properties['cropped_shape']}"
            f"but is: {images.shape[2:]}"
        )
        assert np.all(images.shape[2:] == image_properties["resampled_transposed_shape"]), (
            f"Reversing resampling and tranposition: "
            f"image should be of shape: {image_properties['resampled_transposed_shape']}"
            f"but is: {images.shape[2:]}"
        )
        # Here we Interpolate the array to the original size. The shape starts as [H, W (,D)]. For Torch functionality it is changed to [B, C, H, W (,D)].
        # Afterwards it's squeezed back into [H, W (,D)] and transposed to the original direction.
        images = F.interpolate(images, size=shape_after_crop_transposed.tolist(), mode="trilinear").permute(
            [0, 1] + [i + 2 for i in self.transpose_backward]
        )

        assert np.all(images.shape[2:] == image_properties["cropped_shape"]), (
            f"Reversing cropping: "
            f"image should be of shape: {image_properties['cropped_shape']}"
            f"but is: {images.shape[2:]}"
        )

        if self.plans["crop_to_nonzero"]:
            bbox = image_properties["nonzero_box"]
            slices = [
                slice(None),
                slice(None),
                slice(bbox[0], bbox[1]),
                slice(bbox[2], bbox[3]),
            ]
            if len(bbox) == 6:
                slices.append(
                    slice(bbox[4], bbox[5]),
                )
            canvas[slices] = images
        else:
            canvas = images
        return canvas.numpy(), image_properties<|MERGE_RESOLUTION|>--- conflicted
+++ resolved
@@ -13,11 +13,7 @@
     get_nib_orientation,
     reorient_nib_image,
 )
-<<<<<<< HEAD
-from yuccalib.utils.type_conversions import nib_to_np, read_any_file
-=======
 from yuccalib.utils.type_conversions import nifti_or_np_to_np, read_file_to_nifti_or_np
->>>>>>> 8d88afca
 from yucca.paths import yucca_preprocessed_data, yucca_raw_data
 from yucca.preprocessing.normalization import normalizer
 from multiprocessing import Pool
@@ -79,10 +75,8 @@
         self.target_dir = join(yucca_preprocessed_data, self.task, self.plans["plans_name"])
         self.input_dir = join(yucca_raw_data, self.task)
         self.imagepaths = subfiles(join(self.input_dir, "imagesTr"), suffix=self.image_extension)
-<<<<<<< HEAD
+        self.imagepaths = subfiles(join(self.input_dir, "imagesTr"), suffix=self.image_extension)
         self.subject_ids = subfiles(join(self.input_dir, "labelsTr"), join=False)
-=======
->>>>>>> 8d88afca
 
     def initialize_properties(self):
         """
@@ -105,23 +99,15 @@
         if os.path.splitext(plans_path)[-1] == ".yaml":
             return load_yaml(plans_path)["config"]["plans"]
         else:
-<<<<<<< HEAD
-            print(
-                f"Plan format not recognized. Got {plans_path} with ext {os.path.splitext(plans_path)[-1]} and expected either a '.json' or '.yaml' file"
-=======
             raise FileNotFoundError(
                 f"Plan file not found. Got {plans_path} with ext {os.path.splitext(plans_path)[-1]}. Expects either a '.json' or '.yaml' file."
->>>>>>> 8d88afca
             )
 
     def run(self):
         self.initialize_properties()
         self.initialize_paths()
         maybe_mkdir_p(self.target_dir)
-<<<<<<< HEAD
-=======
-        subject_ids = subfiles(join(self.input_dir, "labelsTr"), join=False)
->>>>>>> 8d88afca
+        subject_ids = subfiles(join(self.input_dir, "labelsTr"), suffix=".nii.gz", join=False)
 
         print(
             f"{'Preprocessing Task:':25.25} {self.task} \n"
@@ -251,15 +237,6 @@
         if images[0].get_qform(coded=True)[1] or images[0].get_sform(coded=True)[1]:
             original_orientation = get_nib_orientation(images[0])
             final_direction = self.plans["target_coordinate_system"]
-<<<<<<< HEAD
-            images = [nib_to_np(reorient_nib_image(image, original_orientation, final_direction)) for image in images]
-            label = nib_to_np(reorient_nib_image(label, original_orientation, final_direction))
-        else:
-            original_orientation = "INVALID"
-            final_direction = "INVALID"
-            images = [nib_to_np(image) for image in images]
-            label = nib_to_np(label)
-=======
             images = [reorient_nib_image(image, original_orientation, final_direction) for image in images]
             label = reorient_nib_image(label, original_orientation, final_direction)
         else:
@@ -268,7 +245,6 @@
 
         images = [nifti_or_np_to_np(image) for image in images]
         label = nifti_or_np_to_np(label)
->>>>>>> 8d88afca
 
         # Check if the ground truth only contains expected values
         expected_labels = np.array(self.plans["dataset_properties"]["classes"], dtype=np.float32)
@@ -405,14 +381,10 @@
         self.initialize_properties()
         image_properties = {}
         ext = images[0][0].split(os.extsep, 1)[1] if isinstance(images[0], tuple) else images[0].split(os.extsep, 1)[1]
-<<<<<<< HEAD
-        images = [read_any_file(image[0]) if isinstance(image, tuple) else read_any_file(image) for image in images]
-=======
         images = [
             read_file_to_nifti_or_np(image[0]) if isinstance(image, tuple) else read_file_to_nifti_or_np(image)
             for image in images
         ]
->>>>>>> 8d88afca
 
         image_properties["image_extension"] = ext
         image_properties["original_shape"] = np.array(images[0].shape)
@@ -447,11 +419,33 @@
                 image_properties["new_orientation"] = get_nib_orientation(images[0])
             image_properties["affine"] = images[0].affine
 
-<<<<<<< HEAD
+        images = [nifti_or_np_to_np(image) for image in images]
+        image_properties["original_spacing"] = np.array([1.0] * len(image_properties["original_shape"]))
+        image_properties["qform"] = None
+        image_properties["sform"] = None
+        image_properties["reoriented"] = False
+        image_properties["affine"] = None
+
+        if isinstance(images[0], nib.Nifti1Image):
+            image_properties["original_spacing"] = get_nib_spacing(images[0])
+            image_properties["qform"] = images[0].get_qform()
+            image_properties["sform"] = images[0].get_sform()
+            # Check if header is valid and then attempt to orient to target orientation.
+            if (
+                images[0].get_qform(coded=True)[1]
+                or images[0].get_sform(coded=True)[1]
+                and self.plans.get("target_coordinate_system")
+            ):
+                image_properties["reoriented"] = True
+                original_orientation = get_nib_orientation(images[0])
+                image_properties["original_orientation"] = original_orientation
+                images = [
+                    reorient_nib_image(image, original_orientation, self.plans["target_coordinate_system"]) for image in images
+                ]
+                image_properties["new_orientation"] = get_nib_orientation(images[0])
+            image_properties["affine"] = images[0].affine
+
         images = [nib_to_np(image) for image in images]
-=======
-        images = [nifti_or_np_to_np(image) for image in images]
->>>>>>> 8d88afca
 
         image_properties["uncropped_shape"] = np.array(images[0].shape)
 
@@ -498,11 +492,7 @@
         The original orientation of the image will be re-applied when saving the prediction
         """
         image_properties["save_format"] = image_properties.get("image_extension")
-<<<<<<< HEAD
         nclasses = max(1, len(self.plans["dataset_properties"]["classes"]))
-=======
-        nclasses = len(self.plans["dataset_properties"]["classes"])
->>>>>>> 8d88afca
         canvas = torch.zeros((1, nclasses, *image_properties["uncropped_shape"]), dtype=images.dtype)
         shape_after_crop = image_properties["cropped_shape"]
         shape_after_crop_transposed = shape_after_crop[self.transpose_forward]
@@ -557,6 +547,22 @@
             f"image should be of shape: {image_properties['cropped_shape']}"
             f"but is: {images.shape[2:]}"
         )
+        assert np.all(images.shape[2:] == image_properties["resampled_transposed_shape"]), (
+            f"Reversing resampling and tranposition: "
+            f"image should be of shape: {image_properties['resampled_transposed_shape']}"
+            f"but is: {images.shape[2:]}"
+        )
+        # Here we Interpolate the array to the original size. The shape starts as [H, W (,D)]. For Torch functionality it is changed to [B, C, H, W (,D)].
+        # Afterwards it's squeezed back into [H, W (,D)] and transposed to the original direction.
+        images = F.interpolate(images, size=shape_after_crop_transposed.tolist(), mode="trilinear").permute(
+            [0, 1] + [i + 2 for i in self.transpose_backward]
+        )
+
+        assert np.all(images.shape[2:] == image_properties["cropped_shape"]), (
+            f"Reversing cropping: "
+            f"image should be of shape: {image_properties['cropped_shape']}"
+            f"but is: {images.shape[2:]}"
+        )
 
         if self.plans["crop_to_nonzero"]:
             bbox = image_properties["nonzero_box"]
@@ -567,6 +573,7 @@
                 slice(bbox[2], bbox[3]),
             ]
             if len(bbox) == 6:
+            if len(bbox) == 6:
                 slices.append(
                     slice(bbox[4], bbox[5]),
                 )
