import numpy as np
import torch
import torch.nn.functional as F
import nibabel as nib
import os
import cc3d
from yuccalib.utils.files_and_folders import load_yaml
from yuccalib.image_processing.objects.BoundingBox import get_bbox_for_foreground
from yuccalib.image_processing.cropping_and_padding import crop_to_box, pad_to_size
from yuccalib.utils.nib_utils import (
    get_nib_spacing,
    get_nib_orientation,
    reorient_nib_image,
)
from yuccalib.utils.type_conversions import nib_to_np, read_any_file
from yucca.paths import yucca_preprocessed_data, yucca_raw_data
from yucca.preprocessing.normalization import normalizer
from multiprocessing import Pool
from skimage.transform import resize
from batchgenerators.utilities.file_and_folder_operations import (
    join,
    load_json,
    subfiles,
    save_pickle,
    maybe_mkdir_p,
    isfile,
)


class YuccaPreprocessor(object):
    """
    The YuccaPreprocessor class is designed to preprocess medical images for the Yucca project.
    It implements various preprocessing steps, such as reorientation, cropping, normalization, and resizing,
    based on the plans specified in an YuccaPlanner.

    For training the _preprocess_train_subject method prepares input images for the Yucca model.
    The preprocess_case_for_inference method prepares input images for the Yucca model during the inference phase,
    ensuring that they match the requirements specified during training.
    The reverse_preprocessing method is then used to revert the processed images back to their original form,
    allowing for a meaningful interpretation of the model's predictions.
    These methods collectively provide a consistent and reversible preprocessing pipeline for both training and inference.

    The operations that can be enabled/defined in the YuccaPlanner and carried out by the
    YuccaPreprocessor are:

    (1) The starting orientation - defaults to RAS (for medical images).
    (2) The cropping operation - defaults to crop to nonzero bounding box
    (3) The Transposition operation (along with the reverse transpose operation,
    to be used during inference) - defaults to no transposition if image dimensions and spacings
    are not too anisotropic.
    (4) The Resample operation - defaults to resampling to the median spacing of the dataset.
    (5) The Normalization operation - defaults to standardization = (image - mean) / std
    per modality to preserve ranges to account for CT pixel values representing specific physical
    attributes.

    Additionally it carries out a number of tests and analyzes each image for foreground locations
    which is used later to oversample foreground.
    """

    def __init__(self, plans_path, task=None, threads=12, disable_unittests=False):
        self.name = str(self.__class__.__name__)
        self.task = task
        self.plans_path = plans_path
        self.plans = self.load_plans(plans_path)
        self.threads = threads
        self.disable_unittests = disable_unittests

        # lists for information we would like to attain
        self.transpose_forward = []
        self.transpose_backward = []
        self.target_spacing = []

    def initialize_paths(self):
        self.target_dir = join(yucca_preprocessed_data, self.task, self.plans["plans_name"])
        self.input_dir = join(yucca_raw_data, self.task)
        self.imagepaths = subfiles(join(self.input_dir, "imagesTr"), suffix=self.image_extension)

    def initialize_properties(self):
        """
        here we basically set up things that are needed for preprocessing during training,
        but that aren't necessary during inference
        """
        self.dataset_properties = self.plans["dataset_properties"]
        self.intensities = self.dataset_properties["intensities"]
        self.image_extension = self.dataset_properties.get("image_extension") or "nii.gz"

        # op values
        self.transpose_forward = np.array(self.plans["transpose_forward"], dtype=int)
        self.transpose_backward = np.array(self.plans["transpose_backward"], dtype=int)
        self.target_spacing = np.array(self.plans["target_spacing"], dtype=float)

    @staticmethod
    def load_plans(plans_path):
        if os.path.splitext(plans_path)[-1] == ".json":
            return load_json(plans_path)
        if os.path.splitext(plans_path)[-1] == ".yaml":
            return load_yaml(plans_path)["config"]["plans"]
        else:
            print(
                f"Plan format not recognized. Got {plans_path} with ext {os.path.splitext(plans_path)[-1]} and expected either a '.json' or '.yaml' file"
            )

    def run(self):
        self.initialize_properties()
        self.initialize_paths()
        maybe_mkdir_p(self.target_dir)
        subject_ids = subfiles(join(self.input_dir, "labelsTr"), join=False)

        print(
            f"{'Preprocessing Task:':25.25} {self.task} \n"
            f"{'Using Planner:':25.25} {self.plans_path} \n"
            f"{'Crop to nonzero:':25.25} {self.plans['crop_to_nonzero']} \n"
            f"{'Normalization scheme:':25.25} {self.plans['normalization_scheme']} \n"
            f"{'Transpose Forward:':25.25} {self.transpose_forward} \n"
            f"{'Transpose Backward:':25.25} {self.transpose_backward} \n"
        )
        p = Pool(self.threads)
        p.map(self._preprocess_train_subject, subject_ids)
        p.close()
        p.join()

    def _preprocess_train_subject(self, subject_id):
        """
        This is the bread and butter of the preprocessor.
        The following steps are taken:

        (1) Load Images:
        Extract relevant image files associated with the given subject_id.
        Load the images using the nibabel library.

        (2) Reorientation (Optional):
        Check if valid qform or sform codes are present in the header.
        If valid, reorient the images to the target orientation specified in the plans.
        Update the original and new orientation information in the image_props dictionary.

        (3) Normalization and Transposition:
        Normalize each image based on the specified normalization scheme and intensities.
        Transpose the images according to the forward transpose axes specified in the plans.

        (4) Cropping (Optional):
        If the crop_to_nonzero option is enabled in the plans, crop the images to the nonzero bounding box.
        Update the image_props dictionary with cropping information.

        (5) Resampling:
        Resample images to the target spacing specified in the plans.
        Update the image_props dictionary with original and new spacing information.

        (6) Foreground Locations:
        Extract some locations of the foreground, which will be used in oversampling of foreground classes.
        Determine the number and sizes of connected components in the ground truth segmentation (can be used in analysis).

        (7) Save Preprocessed Data:
        Stack the preprocessed images and segmentation.
        Save the preprocessed data as a NumPy array in a .npy file.
        Save relevant metadata as a .pkl file.

        (8) Print Information:
        Print information about the size and spacing before and after preprocessing.
        Print the path where the preprocessed data is saved.
        """
        image_props = {}
        subject_id = subject_id.split(os.extsep, 1)[0]
        print(f"Preprocessing: {subject_id}")
        arraypath = join(self.target_dir, subject_id + ".npy")
        picklepath = join(self.target_dir, subject_id + ".pkl")

        if isfile(arraypath) and isfile(picklepath):
            print(f"Case: {subject_id} already exists. Skipping.")
            return
        # First find relevant images by their paths and save them in the image property pickle
        # Then load them as images
        # The '_' in the end is to avoid treating Case_4_000 AND Case_42_000 as different versions
        # of the seg named Case_4 as both would start with "Case_4", however only the correct one is
        # followed by an underscore
        imagepaths = [impath for impath in self.imagepaths if os.path.split(impath)[-1].startswith(subject_id + "_")]
        image_props["image files"] = imagepaths
        images = [nib.load(image) for image in imagepaths]

        # Do the same with segmentation
        seg = join(self.input_dir, "labelsTr", subject_id + ".nii.gz")
        image_props["segmentation file"] = seg
        seg = nib.load(seg)

        if not self.disable_unittests:
            assert len(images) > 0, f"found no images for {subject_id + '_'}, " f"attempted imagepaths: {imagepaths}"

            assert (
                len(images[0].shape) == self.plans["dataset_properties"]["data_dimensions"]
            ), f"image should be shape (x, y(, z)) but is {images[0].shape}"

            # make sure images and labels are correctly registered
            assert images[0].shape == seg.shape, (
                f"Sizes do not match for {subject_id}" f"Image is: {images[0].shape} while the seg is {seg.shape}"
            )

            assert np.allclose(get_nib_spacing(images[0]), get_nib_spacing(seg)), (
                f"Spacings do not match for {subject_id}"
                f"Image is: {get_nib_spacing(images[0])} while the seg is {get_nib_spacing(seg)}"
            )

            assert get_nib_orientation(images[0]) == get_nib_orientation(seg), (
                f"Directions do not match for {subject_id}"
                f"Image is: {get_nib_orientation(images[0])} while the seg is {get_nib_orientation(seg)}"
            )

            # Make sure all modalities are correctly registered
            if len(images) > 1:
                for image in images:
                    assert images[0].shape == image.shape, (
                        f"Sizes do not match for {subject_id}" f"One is: {images[0].shape} while another is {image.shape}"
                    )

                    assert np.allclose(get_nib_spacing(images[0]), get_nib_spacing(image)), (
                        f"Spacings do not match for {subject_id}"
                        f"One is: {get_nib_spacing(images[0])} while another is {get_nib_spacing(image)}"
                    )

                    assert get_nib_orientation(images[0]) == get_nib_orientation(image), (
                        f"Directions do not match for {subject_id}"
                        f"One is: {get_nib_orientation(images[0])} while another is {get_nib_orientation(image)}"
                    )

        original_spacing = get_nib_spacing(images[0])
        original_size = np.array(images[0].shape)

        if self.target_spacing.size:
            target_spacing = self.target_spacing
        else:
            target_spacing = original_spacing

        # If qform and sform are both missing the header is corrupt and we do not trust the
        # direction from the affine
        # Make sure you know what you're doing
        if images[0].get_qform(coded=True)[1] or images[0].get_sform(coded=True)[1]:
            original_orientation = get_nib_orientation(images[0])
            final_direction = self.plans["target_coordinate_system"]
            images = [nib_to_np(reorient_nib_image(image, original_orientation, final_direction)) for image in images]
            seg = nib_to_np(reorient_nib_image(seg, original_orientation, final_direction))
        else:
            original_orientation = "INVALID"
            final_direction = "INVALID"
            images = [nib_to_np(image) for image in images]
            seg = nib_to_np(seg)

        # Check if the ground truth only contains expected values
        expected_labels = np.array(self.plans["dataset_properties"]["classes"], dtype=np.float32)
        actual_labels = np.unique(seg).astype(np.float32)
        assert np.all(np.isin(actual_labels, expected_labels)), (
            f"Unexpected labels found for {subject_id} \n" f"expected: {expected_labels} \n" f"found: {actual_labels}"
        )

        # Cropping is performed to save computational resources. We are only removing background.
        if self.plans["crop_to_nonzero"]:
            nonzero_box = get_bbox_for_foreground(images[0], background_label=0)
            image_props["crop_to_nonzero"] = nonzero_box
            for i in range(len(images)):
                images[i] = crop_to_box(images[i], nonzero_box)
            seg = crop_to_box(seg, nonzero_box)
        else:
            image_props["crop_to_nonzero"] = self.plans["crop_to_nonzero"]

        images, seg = self._resample_and_normalize_case(
            images,
            seg,
            self.plans["normalization_scheme"],
            self.transpose_forward,
            original_spacing,
            target_spacing,
        )

        # Stack and fix dimensions
        images = np.vstack((np.array(images), np.array(seg)[np.newaxis]))

        # now AFTER transposition etc., we get some (no need to get all)
        # locations of foreground, that we will later use in the
        # oversampling of foreground classes
        foreground_locs = np.array(np.nonzero(images[-1])).T[::10]
        numbered_ground_truth, ground_truth_numb_lesion = cc3d.connected_components(images[-1], connectivity=26, return_N=True)
        if ground_truth_numb_lesion == 0:
            object_sizes = 0
        else:
            object_sizes = [i * np.prod(target_spacing) for i in np.unique(numbered_ground_truth, return_counts=True)[-1][1:]]

        final_size = list(images[0].shape)

        # save relevant values
        image_props["original_spacing"] = original_spacing
        image_props["original_size"] = original_size
        image_props["original_orientation"] = original_orientation
        image_props["new_spacing"] = target_spacing[self.transpose_forward].tolist()
        image_props["new_size"] = final_size
        image_props["new_direction"] = final_direction
        image_props["foreground_locations"] = foreground_locs
        image_props["n_cc"] = ground_truth_numb_lesion
        image_props["size_cc"] = object_sizes

        print(
            f"size before: {original_size} size after: {image_props['new_size']} \n"
            f"spacing before: {original_spacing} spacing after: {image_props['new_spacing']} \n"
            f"Saving {subject_id} in {arraypath} \n"
        )

        # save the image
        np.save(arraypath, images)

        # save metadata as .pkl
        save_pickle(image_props, picklepath)

    def _resample_and_normalize_case(
        self,
        images: list,
        seg: np.ndarray = None,
        norm_op=None,
        transpose=None,
        original_spacing=None,
        target_spacing=None,
    ):
        # Normalize and Transpose images to target view.
        # Transpose segmentations to target view.
        assert len(images) == len(norm_op) == len(self.intensities), (
            "number of images, "
            "normalization  operations and intensities does not match. \n"
            f"len(images) == {len(images)} \n"
            f"len(norm_op) == {len(norm_op)} \n"
            f"len(self.intensities) == {len(self.intensities)} \n"
        )

        for i in range(len(images)):
            images[i] = normalizer(images[i], scheme=norm_op[i], intensities=self.intensities[i])
            assert len(images[i].shape) == len(transpose), (
                "image and transpose axes do not match. \n"
                f"images[i].shape == {images[i].shape} \n"
                f"transpose == {transpose} \n"
                f"len(images[i].shape) == {len(images[i]).shape} \n"
                f"len(transpose) == {len(transpose)} \n"
            )
            images[i] = images[i].transpose(transpose)
        print(f"Normalized with: {norm_op[0]} \n" f"Transposed with: {transpose}")

        shape_t = images[0].shape
        original_spacing_t = original_spacing[transpose]
        target_spacing_t = target_spacing[transpose]

        # Find new shape based on the target spacing
        target_shape = np.round((original_spacing_t / target_spacing_t).astype(float) * shape_t).astype(int)

        # Resample to target shape and spacing
        for i in range(len(images)):
            try:
                images[i] = resize(images[i], output_shape=target_shape, order=3)
            except OverflowError:
                print("Unexpected values in either shape or image for resize")
        if seg is not None:
            seg = seg.transpose(transpose)
            try:
                seg = resize(seg, output_shape=target_shape, order=0, anti_aliasing=False)
            except OverflowError:
                print("Unexpected values in either shape or seg for resize")
            return images, seg

        return images

    def preprocess_case_for_inference(self, images: list | tuple, patch_size: tuple):
        """
        Will reorient ONLY if we have valid qform or sform codes.
        with coded=True the methods will return {affine or None} and {0 or 1}.
        If both are 0 we cannot rely on headers for orientations and will
        instead assume images are in the desired orientation already.

        Afterwards images will be normalized and transposed as specified by the
        plans file also used in training.

        Finally images are resampled to the required spacing/size and returned
        as torch tensors of the required shape (b, c, x, y, (z))
        """
        assert isinstance(images, (list, tuple)), "image(s) should be a list or tuple, even if only one " "image is passed"
        self.initialize_properties()
        image_properties = {}
        ext = images[0][0].split(os.extsep, 1)[1] if isinstance(images[0], tuple) else images[0].split(os.extsep, 1)[1]
        images = [read_any_file(image[0]) if isinstance(image, tuple) else read_any_file(image) for image in images]

        image_properties["image_extension"] = ext
        image_properties["original_shape"] = np.array(images[0].shape)

        assert len(image_properties["original_shape"]) in [
            2,
            3,
        ], "images must be either 2D or 3D for preprocessing"

        image_properties["original_spacing"] = np.array([1.0] * len(image_properties["original_shape"]))
        image_properties["qform"] = None
        image_properties["sform"] = None
        image_properties["reoriented"] = False
        image_properties["affine"] = None

        if isinstance(images[0], nib.Nifti1Image):
            image_properties["original_spacing"] = get_nib_spacing(images[0])
            image_properties["qform"] = images[0].get_qform()
            image_properties["sform"] = images[0].get_sform()
            # Check if header is valid and then attempt to orient to target orientation.
            if (
                images[0].get_qform(coded=True)[1]
                or images[0].get_sform(coded=True)[1]
                and self.plans.get("target_coordinate_system")
            ):
                image_properties["reoriented"] = True
                original_orientation = get_nib_orientation(images[0])
                image_properties["original_orientation"] = original_orientation
                images = [
                    reorient_nib_image(image, original_orientation, self.plans["target_coordinate_system"]) for image in images
                ]
                image_properties["new_orientation"] = get_nib_orientation(images[0])
            image_properties["affine"] = images[0].affine

        images = [nib_to_np(image) for image in images]

        image_properties["uncropped_shape"] = np.array(images[0].shape)

        if self.plans["crop_to_nonzero"]:
            nonzero_box = get_bbox_for_foreground(images[0], background_label=0)
            for i in range(len(images)):
                images[i] = crop_to_box(images[i], nonzero_box)
            image_properties["nonzero_box"] = nonzero_box

        image_properties["cropped_shape"] = np.array(images[0].shape)

        images = self._resample_and_normalize_case(
            images,
            norm_op=self.plans["normalization_scheme"],
            transpose=self.transpose_forward,
            original_spacing=image_properties["original_spacing"],
            target_spacing=self.target_spacing,
        )

        # From this point images are shape (1, c, x, y, z)
        image_properties["resampled_transposed_shape"] = np.array(images[0].shape)

        for i in range(len(images)):
            images[i], padding = pad_to_size(images[i], patch_size)
        image_properties["padded_shape"] = np.array(images[0].shape)
        image_properties["padding"] = padding

        # Stack and fix dimensions
        images = np.stack(images)[np.newaxis]

        return torch.tensor(images, dtype=torch.float32), image_properties

    def reverse_preprocessing(self, images: torch.Tensor, image_properties: dict):
        """
        Expected shape of images are:
        (b, c, x, y(, z))

        (1) Initialization: Extract relevant properties from the image_properties dictionary.
        (2) Padding Reversion: Reverse the padding applied during preprocessing.
        (3) Resampling and Transposition Reversion: Resize the images to revert the resampling operation.
        Transpose the images back to the original orientation.
        (4) Cropping Reversion (Optional): If cropping to the nonzero bounding box was applied, revert the cropping operation.
        (5) Return: Return the reverted images as a NumPy array.
        The original orientation of the image will be re-applied when saving the prediction
        """
        image_properties["save_format"] = image_properties.get("image_extension")
        nclasses = len(self.plans["dataset_properties"]["classes"])
        canvas = torch.zeros((1, nclasses, *image_properties["uncropped_shape"]), dtype=images.dtype)
        shape_after_crop = image_properties["cropped_shape"]
        shape_after_crop_transposed = shape_after_crop[self.transpose_forward]
        pad = image_properties["padding"]

        assert np.all(images.shape[2:] == image_properties["padded_shape"]), (
            f"Reversing padding: "
            f"image should be of shape: {image_properties['padded_shape']}"
            f"but is: {images.shape[2:]}"
        )
        shape = images.shape[2:]
<<<<<<< HEAD
        if len(pad) > 5:
=======
        if len(pad) == 6:
>>>>>>> e89bff38
            images = images[
                :,
                :,
                pad[0] : shape[0] - pad[1],
                pad[2] : shape[1] - pad[3],
                pad[4] : shape[2] - pad[5],
            ]
<<<<<<< HEAD
        elif len(pad) < 5:
=======
        elif len(pad) == 4:
>>>>>>> e89bff38
            images = images[:, :, pad[0] : shape[0] - pad[1], pad[2] : shape[1] - pad[3]]

        assert np.all(images.shape[2:] == image_properties["resampled_transposed_shape"]), (
            f"Reversing resampling and tranposition: "
            f"image should be of shape: {image_properties['resampled_transposed_shape']}"
            f"but is: {images.shape[2:]}"
        )
        # Here we Interpolate the array to the original size. The shape starts as [H, W (,D)]. For Torch functionality it is changed to [B, C, H, W (,D)].
        # Afterwards it's squeezed back into [H, W (,D)] and transposed to the original direction.
        images = F.interpolate(images, size=shape_after_crop_transposed.tolist(), mode="trilinear").permute(
            [0, 1] + [i + 2 for i in self.transpose_backward]
        )

        assert np.all(images.shape[2:] == image_properties["cropped_shape"]), (
            f"Reversing cropping: "
            f"image should be of shape: {image_properties['cropped_shape']}"
            f"but is: {images.shape[2:]}"
        )

        if self.plans["crop_to_nonzero"]:
            bbox = image_properties["nonzero_box"]
            slices = [
                slice(None),
                slice(None),
                slice(bbox[0], bbox[1]),
                slice(bbox[2], bbox[3]),
            ]
            if len(bbox) > 5:
                slices.append(
                    slice(bbox[4], bbox[5]),
                )
            canvas[slices] = images
        else:
            canvas = images
        return canvas.numpy()<|MERGE_RESOLUTION|>--- conflicted
+++ resolved
@@ -1,5 +1,6 @@
 import numpy as np
 import torch
+import torch.nn.functional as F
 import torch.nn.functional as F
 import nibabel as nib
 import os
@@ -446,6 +447,7 @@
         return torch.tensor(images, dtype=torch.float32), image_properties
 
     def reverse_preprocessing(self, images: torch.Tensor, image_properties: dict):
+    def reverse_preprocessing(self, images: torch.Tensor, image_properties: dict):
         """
         Expected shape of images are:
         (b, c, x, y(, z))
@@ -461,6 +463,7 @@
         image_properties["save_format"] = image_properties.get("image_extension")
         nclasses = len(self.plans["dataset_properties"]["classes"])
         canvas = torch.zeros((1, nclasses, *image_properties["uncropped_shape"]), dtype=images.dtype)
+        canvas = torch.zeros((1, nclasses, *image_properties["uncropped_shape"]), dtype=images.dtype)
         shape_after_crop = image_properties["cropped_shape"]
         shape_after_crop_transposed = shape_after_crop[self.transpose_forward]
         pad = image_properties["padding"]
@@ -471,11 +474,7 @@
             f"but is: {images.shape[2:]}"
         )
         shape = images.shape[2:]
-<<<<<<< HEAD
         if len(pad) > 5:
-=======
-        if len(pad) == 6:
->>>>>>> e89bff38
             images = images[
                 :,
                 :,
@@ -483,13 +482,25 @@
                 pad[2] : shape[1] - pad[3],
                 pad[4] : shape[2] - pad[5],
             ]
-<<<<<<< HEAD
         elif len(pad) < 5:
-=======
-        elif len(pad) == 4:
->>>>>>> e89bff38
             images = images[:, :, pad[0] : shape[0] - pad[1], pad[2] : shape[1] - pad[3]]
 
+        assert np.all(images.shape[2:] == image_properties["resampled_transposed_shape"]), (
+            f"Reversing resampling and tranposition: "
+            f"image should be of shape: {image_properties['resampled_transposed_shape']}"
+            f"but is: {images.shape[2:]}"
+        )
+        # Here we Interpolate the array to the original size. The shape starts as [H, W (,D)]. For Torch functionality it is changed to [B, C, H, W (,D)].
+        # Afterwards it's squeezed back into [H, W (,D)] and transposed to the original direction.
+        images = F.interpolate(images, size=shape_after_crop_transposed.tolist(), mode="trilinear").permute(
+            [0, 1] + [i + 2 for i in self.transpose_backward]
+        )
+
+        assert np.all(images.shape[2:] == image_properties["cropped_shape"]), (
+            f"Reversing cropping: "
+            f"image should be of shape: {image_properties['cropped_shape']}"
+            f"but is: {images.shape[2:]}"
+        )
         assert np.all(images.shape[2:] == image_properties["resampled_transposed_shape"]), (
             f"Reversing resampling and tranposition: "
             f"image should be of shape: {image_properties['resampled_transposed_shape']}"
@@ -522,4 +533,20 @@
             canvas[slices] = images
         else:
             canvas = images
+        return canvas.numpy()
+        if self.plans["crop_to_nonzero"]:
+            bbox = image_properties["nonzero_box"]
+            slices = [
+                slice(None),
+                slice(None),
+                slice(bbox[0], bbox[1]),
+                slice(bbox[2], bbox[3]),
+            ]
+            if len(bbox) > 5:
+                slices.append(
+                    slice(bbox[4], bbox[5]),
+                )
+            canvas[slices] = images
+        else:
+            canvas = images
         return canvas.numpy()