--- conflicted
+++ resolved
@@ -79,13 +79,8 @@
     json_dict["tasks"] = tasks
     json_dict["numTraining"] = len(train_identifiers)
     json_dict["numTest"] = len(test_identifiers)
-<<<<<<< HEAD
-    json_dict["training"] = [{"image": f"./imagesTr/{i}.{im_ext}", "label": f"./labelsTr/{i}"} for i in train_identifiers]
-    json_dict["test"] = [f"./imagesTs/{i}.{im_ext}" for i in test_identifiers]
-=======
     json_dict["training"] = [{"image": name, "label": name if labels is not None else None} for name in train_identifiers]
     json_dict["test"] = test_identifiers
->>>>>>> 8d88afca
 
     if not output_file.endswith("dataset.json"):
         print(
