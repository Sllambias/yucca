--- conflicted
+++ resolved
@@ -9,11 +9,7 @@
 
 load_dotenv()
 
-<<<<<<< HEAD
-vars = ["YUCCA_RAW_DATA", "YUCCA_PREPROCESSED", "YUCCA_MODELS", "YUCCA_RESULTS", "YUCCA_SOURCE"]
-=======
 vars = ["YUCCA_SOURCE", "YUCCA_RAW_DATA", "YUCCA_PREPROCESSED", "YUCCA_MODELS", "YUCCA_RESULTS"]
->>>>>>> 600170dc
 vals = {}
 
 for var in vars:
