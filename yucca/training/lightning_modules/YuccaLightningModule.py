import lightning as L
import torch
import yucca
import wandb
import copy
import logging
import numpy as np
import os
import matplotlib.pyplot as plt
from batchgenerators.utilities.file_and_folder_operations import join
from torchmetrics import MetricCollection
from torchmetrics.classification import Dice, Accuracy, AUROC
from torchmetrics.regression import MeanAbsoluteError
from yucca.training.loss_and_optim.loss_functions.deep_supervision import DeepSupervisionLoss
from yucca.utils.files_and_folders import recursive_find_python_class
from yucca.utils.kwargs import filter_kwargs
from yucca.evaluation.training_metrics import F1


class YuccaLightningModule(L.LightningModule):
    """
    The YuccaLightningModule class is an implementation of the PyTorch Lightning module designed for the Yucca project.
    It extends the LightningModule class and encapsulates the neural network model, loss functions, and optimization logic.
    This class is responsible for handling training, validation, and inference steps within the Yucca machine learning pipeline.


    """

    def __init__(
        self,
        config: dict,
        deep_supervision: bool = False,
        learning_rate: float = 1e-3,
        loss_fn: str = None,
        lr_scheduler: torch.optim.lr_scheduler._LRScheduler = torch.optim.lr_scheduler.CosineAnnealingLR,
        momentum: float = 0.9,
        optimizer: torch.optim.Optimizer = torch.optim.SGD,
        sliding_window_overlap: float = 0.5,
        step_logging: bool = False,
        test_time_augmentation: bool = False,
        progress_bar: bool = False,
    ):
        super().__init__()
        # Extract parameters from the configurator
        self.num_classes = config["num_classes"]
        self.num_modalities = config["num_modalities"]
        self.version_dir = config["version_dir"]
        self.plans = config["plans"]
        self.plans_path = config["plans_path"]
        self.model_name = config["model_name"]
        self.model_dimensions = config["model_dimensions"]
        self.patch_size = config["patch_size"]
        self.task_type = config["task_type"]
        self.sliding_window_prediction = config["patch_based_training"]

        # Loss, optimizer and scheduler parameters
        self.deep_supervision = deep_supervision
        self.lr = learning_rate
        self.loss_fn = loss_fn

        self.momentum = momentum
        self.optim = optimizer
        self.lr_scheduler = lr_scheduler

        # Evaluation and logging
        if step_logging is True:  # Blame PyTorch lightning for this war crime
            self.step_logging = None
            self.epoch_logging = None
        else:
            self.step_logging = False
            self.epoch_logging = True

        self.progress_bar = progress_bar

        if self.task_type == "classification":
            tmetrics_task = "multiclass" if self.num_classes > 2 else "binary"
            # can we get per-class?
            self.train_metrics = MetricCollection(
                {
                    "train_acc": Accuracy(task=tmetrics_task, num_classes=self.num_classes),
                    "train_roc_auc": AUROC(task=tmetrics_task, num_classes=self.num_classes),
                }
            )
            self.val_metrics = MetricCollection(
                {
                    "val_acc": Accuracy(task=tmetrics_task, num_classes=self.num_classes),
                    "val_roc_auc": AUROC(task=tmetrics_task, num_classes=self.num_classes),
                }
            )

        if self.task_type == "segmentation":
            self.train_metrics = MetricCollection(
                {
                    "train/dice": Dice(num_classes=self.num_classes, ignore_index=0 if self.num_classes > 1 else None),
                    "train/F1": F1(
                        num_classes=self.num_classes, ignore_index=0 if self.num_classes > 1 else None, average=None
                    ),
                },
            )

            self.val_metrics = MetricCollection(
                {
                    "val/dice": Dice(num_classes=self.num_classes, ignore_index=0 if self.num_classes > 1 else None),
                    "val/F1": F1(num_classes=self.num_classes, ignore_index=0 if self.num_classes > 1 else None, average=None),
                },
            )
            _default_loss = "DiceCE"

        if self.task_type == "self-supervised":
            self.train_metrics = MetricCollection({"train/MAE": MeanAbsoluteError()})
            self.val_metrics = MetricCollection({"train/MAE": MeanAbsoluteError()})
            _default_loss = "MSE"

        if self.loss_fn is None:
            self.loss_fn = _default_loss

        self.log_image_every_n_epochs = 1
        # Inference
        self.sliding_window_overlap = sliding_window_overlap
        self.test_time_augmentation = test_time_augmentation

        # If we are training we save params and then start training
        # Do not overwrite parameters during inference.
        self.save_hyperparameters()
        self.load_model()

    def load_model(self):
        logging.info(f"Loading Model: {self.model_dimensions} {self.model_name}")
        self.model = recursive_find_python_class(
            folder=[join(yucca.__path__[0], "network_architectures")],
            class_name=self.model_name,
            current_module="yucca.network_architectures",
        )
        if self.model_dimensions == "3D":
            conv_op = torch.nn.Conv3d
            norm_op = torch.nn.InstanceNorm3d
        else:
            conv_op = torch.nn.Conv2d
            norm_op = torch.nn.BatchNorm2d

        model_kwargs = {
            # Applies to all models
            "input_channels": self.num_modalities,
            "num_classes": self.num_classes,
            # Applies to most CNN-based architectures
            "conv_op": conv_op,
            "deep_supervision": self.deep_supervision,
            "norm_op": norm_op,
            # UNetR
            "patch_size": self.patch_size,
            # MedNeXt
            "checkpoint_style": "outside_block",
        }
        model_kwargs = filter_kwargs(self.model, model_kwargs)

        self.model = self.model(**model_kwargs)

    def forward(self, inputs):
        return self.model(inputs)

    def teardown(self, stage: str):  # noqa: U100
        wandb.finish()

    def training_step(self, batch, batch_idx):
        inputs, target, file_path = batch["image"], batch["label"], batch["file_path"]
        output = self(inputs)
        loss = self.loss_fn_train(output, target)

        if self.deep_supervision:
            # If deep_supervision is enabled output and target will be a list of (downsampled) tensors.
            # We only need the original ground truth and its corresponding prediction which is always the first entry in each list.
            output = output[0]
            target = target[0]

        metrics = self.compute_metrics(self.train_metrics, output, target)
        self.log_dict(
            {"train/loss": loss} | metrics,
            on_step=self.step_logging,
            on_epoch=self.epoch_logging,
            prog_bar=self.progress_bar,
            logger=True,
        )

        if batch_idx == 0 and self.current_epoch % self.log_image_every_n_epochs == 0 and wandb.run is not None:
            self._log_dict_of_images_to_wandb(
                {
                    "input": inputs.detach().cpu().to(torch.float32).numpy(),
                    "target": target.detach().cpu().to(torch.float32).numpy(),
                    "output": output.detach().cpu().to(torch.float32).numpy(),
                    "file_path": file_path,
                },
                log_key="train",
                task_type=self.task_type,
            )

        return loss

    def validation_step(self, batch, batch_idx):
        inputs, target, file_path = batch["image"], batch["label"], batch["file_path"]
        output = self(inputs)
        loss = self.loss_fn_val(output, target)
        metrics = self.compute_metrics(self.val_metrics, output, target)
        self.log_dict(
            {"val/loss": loss} | metrics,
            on_step=self.step_logging,
            on_epoch=self.epoch_logging,
            prog_bar=self.progress_bar,
            logger=True,
        )

        if batch_idx == 0 and self.current_epoch % self.log_image_every_n_epochs == 0 and wandb.run is not None:
            self._log_dict_of_images_to_wandb(
                {
                    "input": inputs.detach().cpu().to(torch.float32).numpy(),
                    "target": target.detach().cpu().to(torch.float32).numpy(),
                    "output": output.detach().cpu().to(torch.float32).numpy(),
                    "file_path": file_path,
                },
                log_key="val",
                task_type=self.task_type,
            )

    def on_predict_start(self):
        preprocessor_class = recursive_find_python_class(
            folder=[join(yucca.__path__[0], "preprocessing")],
            class_name=self.plans["preprocessor"],
            current_module="yucca.preprocessing",
        )
        self.preprocessor = preprocessor_class(join(self.version_dir, "hparams.yaml"))

    def predict_step(self, batch, _batch_idx, _dataloader_idx=0):
        case, case_id = batch
        (
            case_preprocessed,
            case_properties,
        ) = self.preprocessor.preprocess_case_for_inference(case, self.patch_size, self.sliding_window_prediction)
        logits = self.model.predict(
            data=case_preprocessed,
            mode=self.model_dimensions,
            mirror=self.test_time_augmentation,
            overlap=self.sliding_window_overlap,
            patch_size=self.patch_size,
            sliding_window_prediction=self.sliding_window_prediction,
        )

        logits, case_properties = self.preprocessor.reverse_preprocessing(logits, case_properties)
        return {"logits": logits, "properties": case_properties, "case_id": case_id[0]}

    def compute_metrics(self, metrics, output, target, ignore_index: int = 0):
        metrics = metrics(output, target)
        tmp = {}
        to_drop = []
        for key in metrics.keys():
            if metrics[key].numel() > 1:
                to_drop.append(key)
                for i, val in enumerate(metrics[key]):
                    if not i == ignore_index:
                        tmp[key + "_" + str(i)] = val
        for k in to_drop:
            metrics.pop(k)
        metrics.update(tmp)
        return metrics

    def configure_optimizers(self):
        # Initialize and configure the loss(es) here.
        # loss_kwargs holds args for any scheduler class,
        # but using filtering we only pass arguments relevant to the selected class.
        self.loss_fn = recursive_find_python_class(
            folder=[join(yucca.__path__[0], "training/loss_and_optim")],
            class_name=self.loss_fn,
            current_module="yucca.training.loss_and_optim",
        )
        loss_kwargs = {
            # DCE
            "soft_dice_kwargs": {"apply_softmax": True},
        }

        loss_kwargs = filter_kwargs(self.loss_fn, loss_kwargs)

        self.loss_fn_train = self.loss_fn(**loss_kwargs)
        self.loss_fn_val = self.loss_fn(**loss_kwargs)

        # If deep_supervision is enabled we wrap our training loss (and potentially specify weights)
        # We leave the validation loss as is, as deep_supervision is not used for validation.
        if self.deep_supervision:
            self.loss_fn_train = DeepSupervisionLoss(self.loss_fn_train, weights=None)

        # Initialize and configure the optimizer(s) here.
        # optim_kwargs holds args for any scheduler class,
        # but using filtering we only pass arguments relevant to the selected class.
        optim_kwargs = {
            # all
            "lr": self.lr,
            # SGD
            "momentum": self.momentum,
            "eps": 1e-4,
            "weight_decay": 3e-5,
        }

        optim_kwargs = filter_kwargs(self.optim, optim_kwargs)

        self.optim = self.optim(self.model.parameters(), **optim_kwargs)

        # Initialize and configure LR scheduler(s) here
        # lr_scheduler_kwargs holds args for any scheduler class,
        # but using filtering we only pass arguments relevant to the selected class.
        lr_scheduler_kwargs = {
            # Cosine Annealing
            "T_max": self.trainer.max_epochs,
            "eta_min": 1e-9,
        }

        lr_scheduler_kwargs = filter_kwargs(self.lr_scheduler, lr_scheduler_kwargs)

        self.lr_scheduler = self.lr_scheduler(self.optim, **lr_scheduler_kwargs)

        # Finally return the optimizer and scheduler - the loss is not returned.
        return {"optimizer": self.optim, "lr_scheduler": self.lr_scheduler}

    def load_state_dict(self, state_dict, *args, **kwargs):
        # First we filter out layers that have changed in size
        # This is often the case in the output layer.
        # If we are finetuning on a task with a different number of classes
        # than the pretraining task, the # output channels will have changed.
        old_params = copy.deepcopy(self.state_dict())
        state_dict = {
            k: v for k, v in state_dict.items() if (k in old_params) and (old_params[k].shape == state_dict[k].shape)
        }
        rejected_keys_new = [k for k in state_dict.keys() if k not in old_params]
        rejected_keys_shape = [k for k in state_dict.keys() if old_params[k].shape != state_dict[k].shape]
        rejected_keys_data = []

        # Here there's also potential to implement custom loading functions.
        # E.g. to load 2D pretrained models into 3D by repeating or something like that.

        # Now keep track of the # of layers with succesful weight transfers
        successful = 0
        unsuccessful = 0
        super().load_state_dict(state_dict, *args, **kwargs)
        new_params = self.state_dict()
        for param_name, p1, p2 in zip(old_params.keys(), old_params.values(), new_params.values()):
            # If more than one param in layer is NE (not equal) to the original weights we've successfully loaded new weights.
            if p1.data.ne(p2.data).sum() > 0:
                successful += 1
            else:
                unsuccessful += 1
                if param_name not in rejected_keys_new and param_name not in rejected_keys_shape:
                    rejected_keys_data.append(param_name)

        print(f"Succesfully transferred weights for {successful}/{successful+unsuccessful} layers")
        print(
            f"Rejected the following keys:\n"
            f"Not in old dict: {rejected_keys_new}.\n"
            f"Wrong shape: {rejected_keys_shape}.\n"
            f"Post check not succesful: {rejected_keys_data}."
        )

<<<<<<< HEAD
=======
        return successful

>>>>>>> e2c0ffe2
    def _log_dict_of_images_to_wandb(self, imagedict: {}, log_key: str, task_type: str = "segmentation"):
        # This needs to handle the following cases:
        # Segmentation      : {"input": (b,m,x,y(,z)), "target": (b,1,x,y(,z)), "output": (b,c,x,y(,z)), "file_path": [pathA, pathB, ...]}
        # Self-supervised   : {"input": (b,m,x,y(,z)), "target": (b,m,x,y(,z)), "output": (b,m,x,y(,z)), "file_path": [pathA, pathB, ...]}
        # Classification    : {"input": (b,m,x,y(,z)), "target": (b,1,x), "output": (b,c,x), "file_path": [pathA, pathB, ...]}

        batch_idx = np.random.randint(0, imagedict["input"].shape[0])
        channel_idx = np.random.randint(0, imagedict["input"].shape[1])

        if len(imagedict["input"].shape) == 5:  # 3D images.
            # We need to select a slice to visualize.
            if task_type == "segmentation" and len(imagedict["target"][batch_idx, 0].nonzero()) > 0:
                # Select a foreground slice if any exist.
                foreground_locations = imagedict["target"][batch_idx, 0].nonzero()
                slice_to_visualize = foreground_locations[0][np.random.randint(0, len(foreground_locations[0]))]
            else:
                slice_to_visualize = np.random.randint(0, imagedict["input"].shape[2])

            imagedict["input"] = imagedict["input"][:, :, slice_to_visualize]
            if len(imagedict["target"].shape) == 5:
                imagedict["target"] = imagedict["target"][:, :, slice_to_visualize]
            if len(imagedict["output"].shape) == 5:
                imagedict["output"] = imagedict["output"][:, :, slice_to_visualize]

        image = imagedict["input"][batch_idx, channel_idx]
        case = os.path.splitext(os.path.split(imagedict["file_path"][batch_idx])[-1])[0]

        if task_type in ["segmentation", "classification"]:
            target = imagedict["target"][batch_idx, 0]
            output = imagedict["output"][batch_idx].argmax(0)
        elif task_type == "self-supervised":
            target = imagedict["target"][batch_idx, channel_idx]
            output = imagedict["output"][batch_idx, channel_idx]
        else:
            logging.warn(
                f"Unknown task type. Found {task_type} and expected one in ['classification', 'segmentation', 'self-supervised']"
            )

        if len(target.shape) == 1:
            fig, axes = plt.subplots(nrows=1, ncols=1, figsize=(5, 5), dpi=100, constrained_layout=True)
            axes[0].imshow(image, cmap="gray", vmin=np.quantile(image, 0.01), vmax=np.quantile(image, 0.99))
            axes[0].set_title("input")
            fig.suptitle(f"{case}. Target: {target} | Output: {output}", fontsize=16)
        else:
            fig, axes = plt.subplots(nrows=1, ncols=3, figsize=(15, 5), dpi=100, constrained_layout=True)
            axes[0].imshow(image, cmap="gray", vmin=np.quantile(image, 0.01), vmax=np.quantile(image, 0.99))
            axes[0].set_title("input")
            axes[1].imshow(target, cmap="gray")
            axes[1].set_title("target")
            axes[2].imshow(output, cmap="gray")
            axes[2].set_title("output")
            fig.suptitle(case, fontsize=16)

            wandb.log({log_key: wandb.Image(fig)}, commit=False)
            plt.close(fig)<|MERGE_RESOLUTION|>--- conflicted
+++ resolved
@@ -355,11 +355,8 @@
             f"Post check not succesful: {rejected_keys_data}."
         )
 
-<<<<<<< HEAD
-=======
         return successful
 
->>>>>>> e2c0ffe2
     def _log_dict_of_images_to_wandb(self, imagedict: {}, log_key: str, task_type: str = "segmentation"):
         # This needs to handle the following cases:
         # Segmentation      : {"input": (b,m,x,y(,z)), "target": (b,1,x,y(,z)), "output": (b,c,x,y(,z)), "file_path": [pathA, pathB, ...]}
