--- conflicted
+++ resolved
@@ -1,11 +1,8 @@
-<<<<<<< HEAD
-=======
 """
 Negative log likelihood loss wrapper
 Makes loss function robust to target tensors with a channel dimension
 """
 
->>>>>>> ecf86b20
 from torch import nn, Tensor
 
 
