--- conflicted
+++ resolved
@@ -81,12 +81,9 @@
         self.model_name = model_name
         self.name = self.__class__.__name__
         self.num_workers = num_workers
-<<<<<<< HEAD
+        self.augmentation_params = augmentation_params
         self.patch_based_training = patch_based_training
         self.patch_size = patch_size
-=======
-        self.augmentation_params = augmentation_params
->>>>>>> 20097963
         self.planner = planner
         self.precision = precision
         self.profile = profile
