import lightning as L
import torch
from typing import Literal, Union, Optional
from yucca.training.augmentation.YuccaAugmentationComposer import YuccaAugmentationComposer
from yucca.training.configuration.split_data import get_split_config, SplitConfig
from yucca.training.configuration.configure_task import get_task_config
from yucca.training.configuration.configure_callbacks import get_callback_config
from yucca.training.configuration.configure_checkpoint import get_checkpoint_config
from yucca.training.configuration.configure_seed import seed_everything_and_get_seed_config
from yucca.training.configuration.configure_paths import get_path_config
from yucca.training.configuration.configure_plans import get_plan_config
from yucca.training.configuration.configure_input_dims import get_input_dims_config
from yucca.training.data_loading.YuccaDataModule import YuccaDataModule
from yucca.training.lightning_modules.YuccaLightningModule import YuccaLightningModule
from yucca.paths import yucca_results


class YuccaManager:
    """
    The YuccaLightningManager class provides a convenient way to manage the training and inference processes in the Yucca project.
    It encapsulates the configuration, setup, and execution steps, making it easier to conduct experiments and predictions with consistent settings.

    The initialize method of the YuccaLightningManager class is responsible for setting up the necessary components for either training or inference.
    This method performs the configuration of paths, creates data augmentation objects, and sets up the PyTorch Lightning modules (model and data module)
    based on the specified stage in the pipeline. The stages can be "fit" (training), "test" (testing), or "predict" (inference).

    It performs the following steps:
        (1) Configure Paths: The YuccaConfigurator class is used to set up paths for training,
        including the training data directory, output path, and plans file path.

        (2) Create Augmentation Objects: The YuccaAugmentationComposer class is used to create data augmentation objects
        (augmenter.train_transforms and augmenter.val_transforms) based on the specified patch size and model dimensionality.

        (3) Set Up PyTorch Lightning Modules: The YuccaLightningModule class is initialized with the appropriate configuration
        using the YuccaConfigurator object. This module is responsible for defining the neural network architecture, loss functions,
        and optimization strategies.

        (4) Set Up PyTorch Lightning Data Module: The YuccaDataModule class is initialized with the composed training and validation transforms,
        along with the YuccaConfigurator object. This module handles the loading and preprocessing of the training, validation, and prediction datasets.

        (5) Initialize PyTorch Lightning Trainer: The PyTorch Lightning Trainer is configured with the necessary settings, including callbacks,
        output directory, precision, and other specified parameters.
    """

    def __init__(
        self,
        ckpt_path: str = None,
        continue_from_most_recent: bool = True,
        deep_supervision: bool = False,
        enable_logging: bool = True,
        learning_rate: float = 1e-3,
        loss: str = None,
        max_epochs: int = 1000,
        max_vram: int = 12,
        model_dimensions: str = "3D",
        model_name: str = "TinyUNet",
        num_workers: int = 8,
        patch_based_training: bool = True,
        patch_size: Union[tuple, Literal["max", "min", "mean"]] = None,
        augmentation_params: dict = {},
        planner: str = "YuccaPlanner",
        precision: str = "bf16-mixed",
        profile: bool = False,
        split_idx: int = 0,
        split_data_ratio: float = None,
        split_data_kfold: int = 5,
        step_logging: bool = False,
        task: str = None,
        experiment: str = "default",
        train_batches_per_step: int = 250,
        val_batches_per_step: int = 50,
        **kwargs,
    ):
        self.ckpt_path = ckpt_path
        self.continue_from_most_recent = continue_from_most_recent
        self.deep_supervision = deep_supervision
        self.enable_logging = enable_logging
        self.experiment = experiment
        self.loss = loss
        self.max_epochs = max_epochs
        self.max_vram = max_vram
        self.model_dimensions = model_dimensions
        self.model_name = model_name
        self.name = self.__class__.__name__
        self.num_workers = num_workers
        self.augmentation_params = augmentation_params
        self.patch_based_training = patch_based_training
        self.patch_size = patch_size
        self.planner = planner
        self.precision = precision
        self.profile = profile
        self.split_idx = split_idx
        self.split_data_ratio = split_data_ratio
        self.split_data_kfold = split_data_kfold
        self.step_logging = step_logging
        self.task = task
        self.train_batches_per_step = train_batches_per_step
        self.val_batches_per_step = val_batches_per_step
        self.kwargs = kwargs

        # Configure basic parameters
        if self.patch_size is None and self.model_name == "TinyUNet":
            self.patch_size = "tiny"

        # Automatically changes bfloat training if we're running on a GPU
        # that doesn't support it (otherwise it just crashes.)
        if "bf" in self.precision and torch.cuda.is_available():
            if not torch.cuda.is_bf16_supported():
                self.precision = self.precision.replace("bf", "")

        self.trainer = L.Trainer

    def initialize(
        self,
        stage: Literal["fit", "test", "predict"],
        disable_tta: bool = False,
        pred_data_dir: str = None,
        save_softmax: bool = False,
        prediction_output_dir: str = "./",
    ):
        # Here we configure the outpath we will use to store model files and metadata
        # along with the path to plans file which will also be loaded.
        task_config = get_task_config(
            task=self.task,
            continue_from_most_recent=self.continue_from_most_recent,
            manager_name=self.name,
            model_dimensions=self.model_dimensions,
            model_name=self.model_name,
            patch_based_training=self.patch_based_training,
            planner_name=self.planner,
            experiment=self.experiment,
            split_idx=self.split_idx,
            split_data_ratio=self.split_data_ratio,
            split_data_kfold=self.split_data_kfold,
        )

        path_config = get_path_config(task_config=task_config)

        self.ckpt_config = get_checkpoint_config(
            ckpt_path=self.ckpt_path,
            continue_from_most_recent=task_config.continue_from_most_recent,
            current_experiment=task_config.experiment,
            path_config=path_config,
        )

        seed_config = seed_everything_and_get_seed_config(ckpt_seed=self.ckpt_config.ckpt_seed)

        plan_config = get_plan_config(
            ckpt_plans=self.ckpt_config.ckpt_plans,
            continue_from_most_recent=task_config.continue_from_most_recent,
            plans_path=path_config.plans_path,
            stage=stage,
        )

<<<<<<< HEAD
        splits_config = get_split_config(task_config.split_method, task_config.split_param, path_config)
=======
        if stage == "fit":
            splits_config = get_split_config(train_data_dir=path_config.train_data_dir, task=task_config.task)
        else:
            splits_config = SplitConfig()
>>>>>>> d8ebf618

        input_dims_config = get_input_dims_config(
            plan=plan_config.plans,
            model_dimensions=task_config.model_dimensions,
            num_classes=plan_config.num_classes,
            model_name=task_config.model_name,
            max_vram=self.max_vram,
            patch_based_training=task_config.patch_based_training,
            patch_size=self.patch_size,
        )

        augmenter = YuccaAugmentationComposer(
            deep_supervision=self.deep_supervision,
            patch_size=input_dims_config.patch_size,
            is_2D=True if self.model_dimensions == "2D" else False,
            parameter_dict=self.augmentation_params,
            task_type_preset=plan_config.task_type,
        )

        callback_config = get_callback_config(
            task=task_config.task,
            model_name=task_config.model_name,
            save_dir=path_config.save_dir,
            version_dir=path_config.version_dir,
            ckpt_version_dir=self.ckpt_config.ckpt_version_dir,
            ckpt_wandb_id=self.ckpt_config.ckpt_wandb_id,
            experiment=task_config.experiment,
            version=path_config.version,
            enable_logging=self.enable_logging,
            log_lr=True,
            prediction_output_dir=prediction_output_dir,
            profile=self.profile,
            save_softmax=save_softmax,
        )

        self.model_module = YuccaLightningModule(
            config=task_config.lm_hparams()
            | path_config.lm_hparams()
            | self.ckpt_config.lm_hparams()
            | seed_config.lm_hparams()
            | splits_config.lm_hparams()
            | plan_config.lm_hparams()
            | input_dims_config.lm_hparams()
            | callback_config.lm_hparams(),
            deep_supervision=self.deep_supervision,
            loss_fn=self.loss,
            stage=stage,
            step_logging=self.step_logging,
            test_time_augmentation=not disable_tta if disable_tta is True else bool(augmenter.mirror_p_per_sample),
        )

        self.data_module = YuccaDataModule(
            composed_train_transforms=augmenter.train_transforms,
            composed_val_transforms=augmenter.val_transforms,
            input_dims_config=input_dims_config,
            num_workers=self.num_workers,
            plan_config=plan_config,
            pred_data_dir=pred_data_dir,
            pre_aug_patch_size=augmenter.pre_aug_patch_size,
            splits_config=splits_config,
            split_idx=task_config.split_idx,
            train_data_dir=path_config.train_data_dir,
        )

        self.trainer = L.Trainer(
            callbacks=callback_config.callbacks,
            default_root_dir=path_config.save_dir,
            limit_train_batches=self.train_batches_per_step,
            limit_val_batches=self.val_batches_per_step,
            logger=callback_config.loggers,
            precision=self.precision,
            profiler=callback_config.profiler,
            enable_progress_bar=not self.enable_logging,
            max_epochs=self.max_epochs,
            **self.kwargs,
        )

    def run_training(self):
        self.initialize(stage="fit")
        self.trainer.fit(
            model=self.model_module,
            datamodule=self.data_module,
            ckpt_path="last",
        )

    def run_finetuning(self):
        self.initialize(stage="fit")
        self.model_module.load_state_dict(
            state_dict=torch.load(self.ckpt_config.ckpt_path, map_location=torch.device("cpu"))["state_dict"], strict=False
        )
        self.trainer.fit(
            model=self.model_module,
            datamodule=self.data_module,
        )

    def predict_folder(
        self,
        input_folder,
        disable_tta: bool = False,
        output_folder: str = yucca_results,
        save_softmax=False,
    ):
        self.initialize(
            stage="predict",
            disable_tta=disable_tta,
            pred_data_dir=input_folder,
            prediction_output_dir=output_folder,
            save_softmax=save_softmax,
        )
        with torch.inference_mode():
            self.trainer.predict(
                model=self.model_module,
                dataloaders=self.data_module,
                ckpt_path=self.ckpt_config.ckpt_path,
            )


if __name__ == "__main__":
    # path = "/home/zcr545/YuccaData/yucca_models/Task001_OASIS/UNet__3D/YuccaPlanner/YuccaLightningManager/0/2023_11_08_15_19_14/checkpoints/test_ckpt.ckpt"
    path = None
    Manager = YuccaManager(
        disable_logging=False,
        ckpt_path=path,
        model_name="TinyUNet",
        model_dimensions="2D",
        num_workers=0,
        split_idx=0,
        step_logging=True,
        task="Task001_OASIS",
    )
    Manager.initialize("fit")
    # Manager.run_training()
    # Manager.predict_folder(
    #    input_folder="/home/zcr545/YuccaData/yucca_raw_data/Task001_OASIS/imagesTs",
    #    output_folder="/home/zcr545/YuccaData/yucca_predictions",
    # )<|MERGE_RESOLUTION|>--- conflicted
+++ resolved
@@ -152,14 +152,10 @@
             stage=stage,
         )
 
-<<<<<<< HEAD
-        splits_config = get_split_config(task_config.split_method, task_config.split_param, path_config)
-=======
         if stage == "fit":
-            splits_config = get_split_config(train_data_dir=path_config.train_data_dir, task=task_config.task)
+            splits_config = get_split_config(task_config.split_method, task_config.split_param, path_config)
         else:
             splits_config = SplitConfig()
->>>>>>> d8ebf618
 
         input_dims_config = get_input_dims_config(
             plan=plan_config.plans,
