import lightning as pl
import torchvision
import logging
import torch
from typing import Literal, Optional, Union
from torch.utils.data import DataLoader, Sampler
from batchgenerators.utilities.file_and_folder_operations import join
from yucca.training.configuration.configure_input_dims import InputDimensionsConfig
from yucca.training.configuration.split_data import SplitConfig
from yucca.training.data_loading.YuccaDataset import YuccaTestDataset, YuccaTrainDataset
from yucca.training.data_loading.samplers import InfiniteRandomSampler


class YuccaDataModule(pl.LightningDataModule):
    """
    The YuccaDataModule class is a PyTorch Lightning DataModule designed for handling data loading
    and preprocessing in the context of the Yucca project.

    It extends the pl.LightningDataModule class and provides methods for preparing data, setting up
    datasets for training, validation, and prediction, as well as creating data loaders for these stages.

    configurator (YuccaConfigurator): An instance of the YuccaConfigurator class containing configuration parameters.

    composed_train_transforms (torchvision.transforms.Compose, optional): A composition of transforms to be applied to the training dataset. Default is None.
    composed_val_transforms (torchvision.transforms.Compose, optional): A composition of transforms to be applied to the validation dataset. Default is None.

    num_workers (int, optional): Number of workers for data loading. Default is 8.

    pred_data_dir (str, optional): Directory containing data for prediction. Required only during the "predict" stage.

    pre_aug_patch_size (list or tuple, optional): Patch size before data augmentation. Default is None.
        - The purpose of the pre_aug_patch_size is to increase computational efficiency while not losing important information.
        If we have a volume of 512x512x512 and our model only works with patches of 128x128x128 there's no reason to
        apply the transform to the full volume. To avoid this we crop the volume before transforming it.

        But, we do not want to crop it to 128x128x128 before transforming it. Especially not before applying spatial transforms.
        Both because
        (1) the edges will contain a lot of border interpolation artifacts, and
        (2) if we crop to 128x128x128 and then rotate the image 45 degrees or downscale it (zoom out effect)
        we suddenly introduce dark areas where they should not be. We could've simply kept more of the original
        volume BEFORE scaling or rotating, then our 128x128x128 wouldn't be part-black.

        Therefore the pre_aug_patch_size parameter allows users to specify a patch size before augmentation is applied.
        This can potentially avoid dark or low-intensity areas at the borders and it also helps mitigate the risk of
        introducing artifacts during data augmentation, especially in regions where interpolation may have a significant impact.
    """

    def __init__(
        self,
        input_dims_config: InputDimensionsConfig,
<<<<<<< HEAD
        image_extension: str,
        allow_missing_modalities: Optional[bool] = False,
=======
        image_extension: str = None,
>>>>>>> 2123631a
        composed_train_transforms: Optional[torchvision.transforms.Compose] = None,
        composed_val_transforms: Optional[torchvision.transforms.Compose] = None,
        num_workers: Optional[int] = None,
        overwrite_predictions: bool = False,
        pred_data_dir: Optional[str] = None,
        pred_save_dir: Optional[str] = None,
        pre_aug_patch_size: Optional[Union[list, tuple]] = None,
        splits_config: Optional[SplitConfig] = None,
        split_idx: Optional[int] = None,
        task_type: Optional[str] = None,
        train_sampler: Optional[Sampler] = InfiniteRandomSampler,
        val_sampler: Optional[Sampler] = InfiniteRandomSampler,
        train_data_dir: Optional[str] = None,
    ):
        super().__init__()

        # extract parameters
        self.batch_size = input_dims_config.batch_size
        self.patch_size = input_dims_config.patch_size
        self.image_extension = image_extension
        self.task_type = task_type

        self.split_idx = split_idx
        self.splits_config = splits_config
        self.train_data_dir = train_data_dir

        # Set by initialize()
        self.allow_missing_modalities = allow_missing_modalities
        self.composed_train_transforms = composed_train_transforms
        self.composed_val_transforms = composed_val_transforms
        self.pre_aug_patch_size = pre_aug_patch_size

        # Set in the predict loop
        self.overwrite_predictions = overwrite_predictions
        self.pred_data_dir = pred_data_dir
        self.pred_save_dir = pred_save_dir

        # Set default values
        self.num_workers = max(0, int(torch.get_num_threads() - 1)) if num_workers is None else num_workers
        self.val_num_workers = self.num_workers
        self.train_sampler = train_sampler
        self.val_sampler = val_sampler
        logging.info(f"Using {self.num_workers} workers")

    def setup(self, stage: Literal["fit", "test", "predict"]):
        logging.info(f"Setting up data for stage: {stage}")
        expected_stages = ["fit", "test", "predict"]
        assert stage in expected_stages, "unexpected stage. " f"Expected: {expected_stages} and found: {stage}"

        # Assign train/val datasets for use in dataloaders
        if stage == "fit":
            assert self.train_data_dir is not None
            assert self.split_idx is not None
            assert self.splits_config is not None
            assert self.task_type is not None

            self.train_samples = [join(self.train_data_dir, i) for i in self.splits_config.train(self.split_idx)]
            self.val_samples = [join(self.train_data_dir, i) for i in self.splits_config.val(self.split_idx)]

            if len(self.train_samples) < 100:
                logging.info(f"Training on samples: {self.train_samples}")

            if len(self.val_samples) < 100:
                logging.info(f"Validating on samples: {self.val_samples}")

            self.train_dataset = YuccaTrainDataset(
                self.train_samples,
                composed_transforms=self.composed_train_transforms,
                patch_size=self.pre_aug_patch_size if self.pre_aug_patch_size is not None else self.patch_size,
                task_type=self.task_type,
                allow_missing_modalities=self.allow_missing_modalities,
            )

            self.val_dataset = YuccaTrainDataset(
                self.val_samples,
                composed_transforms=self.composed_val_transforms,
                patch_size=self.patch_size,
                task_type=self.task_type,
                allow_missing_modalities=self.allow_missing_modalities,
            )

        if stage == "predict":
            assert self.pred_data_dir is not None, "`pred_data_dir` is required in inference"
            assert self.image_extension is not None, "`image_extension` is required in inference"
            # This dataset contains ONLY the images (and not the labels)
            # It will return a tuple of (case, case_id)
            self.pred_dataset = YuccaTestDataset(
                self.pred_data_dir,
                pred_save_dir=self.pred_save_dir,
                overwrite_predictions=self.overwrite_predictions,
                suffix=self.image_extension,
            )

    def train_dataloader(self):
        logging.info(f"Starting training with data from: {self.train_data_dir}")
        sampler = self.train_sampler(self.train_dataset) if self.train_sampler is not None else None
        return DataLoader(
            self.train_dataset,
            num_workers=self.num_workers,
            batch_size=self.batch_size,
            pin_memory=torch.cuda.is_available(),
            sampler=sampler,
            shuffle=sampler is None,
        )

    def val_dataloader(self):
        sampler = self.val_sampler(self.val_dataset) if self.val_sampler is not None else None
        return DataLoader(
            self.val_dataset,
            num_workers=self.val_num_workers,
            batch_size=self.batch_size,
            pin_memory=torch.cuda.is_available(),
            sampler=sampler,
        )

    def test_dataloader(self):
        return None

    def predict_dataloader(self):
        logging.info("Starting inference")
        return DataLoader(self.pred_dataset, num_workers=self.num_workers, batch_size=1)<|MERGE_RESOLUTION|>--- conflicted
+++ resolved
@@ -48,12 +48,8 @@
     def __init__(
         self,
         input_dims_config: InputDimensionsConfig,
-<<<<<<< HEAD
-        image_extension: str,
         allow_missing_modalities: Optional[bool] = False,
-=======
-        image_extension: str = None,
->>>>>>> 2123631a
+        image_extension: Optional[str] = None,
         composed_train_transforms: Optional[torchvision.transforms.Compose] = None,
         composed_val_transforms: Optional[torchvision.transforms.Compose] = None,
         num_workers: Optional[int] = None,
