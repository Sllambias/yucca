--- conflicted
+++ resolved
@@ -44,11 +44,7 @@
         if len(self.all_cases) < 50:
             self._keep_in_ram = True
         else:
-<<<<<<< HEAD
-            logging.warn("Large dataset detected. Will not keep cases in RAM during training.")
-=======
             logging.debug("Large dataset detected. Will not keep cases in RAM during training.")
->>>>>>> 8d7ac9e6
             self._keep_in_ram = False
         return self._keep_in_ram
 
