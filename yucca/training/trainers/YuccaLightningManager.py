--- conflicted
+++ resolved
@@ -141,14 +141,10 @@
             save_softmax=save_softmax,
         )
         self.model_module = YuccaLightningModule(
-<<<<<<< HEAD
-            config=self.configurator.lm_hparams | splits.lm_hparams(),
-=======
             config=self.configurator.lm_hparams
             | splits.lm_hparams()
             | {"split_idx": self.split_idx}
             | input_dims.lm_hparams(),
->>>>>>> 9b759bb3
             loss_fn=self.loss,
             stage=stage,
             step_logging=self.step_logging,
