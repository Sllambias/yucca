--- conflicted
+++ resolved
@@ -1,9 +1,4 @@
-<<<<<<< HEAD
-from ast import List
-from ctypes import ArgumentError
 from dataclasses import dataclass
-=======
->>>>>>> d8ebf618
 import logging
 import math
 from typing import Union
@@ -20,18 +15,12 @@
 
 @dataclass
 class SplitConfig:
-<<<<<<< HEAD
-    splits: dict[dict[list[dict]]]  # Contains `{ method: { parameter_value: [splits] }}`
+    splits: Union[dict[dict[list[dict]]], None]  # Contains `{ method: { parameter_value: [splits] }}`
     method: SplitMethods = None
     param: Union[int, float] = None
 
     def split(self):
         return self.splits[str(self.method)][self.param]
-=======
-    splits: Union[list[dict], None] = None
-    k: int = None
-    p: float = None
->>>>>>> d8ebf618
 
     def train(self, idx):
         return self.split()[idx]["train"]
@@ -49,17 +38,7 @@
         method: SplitMethods
         param: Int or float depending on method param
     """
-<<<<<<< HEAD
     splits_path = join(path_config.task_dir, "splits.pkl")
-=======
-
-    assert (k is not None and p is None) or (k is None and p is not None), "You can only provide one of `k` or `p`."
-    if p is not None:
-        assert 0 < p < 1, "`p` must be a number between 0 and 1 and determines the fraction of items used for the val split"
-    if k is not None:
-        assert k > 0
-        assert isinstance(k, int), "`k` should be an integer"
->>>>>>> d8ebf618
 
     if isfile(splits_path):
         splits = load_pickle(splits_path)
