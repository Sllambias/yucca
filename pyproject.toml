[project]
name = "yucca"
version = "0.0.1"
authors = [
  { name="Sebastian LLambias", email="llambias@live.dk" },
]
description = "The modern framework for out-of-the box mahine Learning on medical data."
readme = "README.md"
requires-python = ">=3.10"
classifiers = [
    "Programming Language :: Python :: 3",
    "License :: OSI Approved :: MIT License",
    "Operating System :: OS Independent",
]
keywords = ['deep learning', 'image segmentation', 'medical image analysis','medical image segmentation']

dependencies = [
    "yuccalib@git+https://github.com/Sllambias/yuccalib",
    "batchgenerators>=0.23",
    "connected_components_3d",
    "matplotlib",
    "nibabel",
    "numpy",
    "pandas",
    "scikit_image",
    "scikit_learn",
    "lightning",
    "seaborn",
    "setuptools",
    "SimpleITK",
    "wandb",
    "weave",
    "torchmetrics",
    "python-dotenv==1.0.0"
]

[project.optional-dependencies]
test = [
    'pytest>=7.3',
    'flake8>=6.1.0',
    'black>=23.10.1',
    'mypy>=1.6.0',
]

[tool.pytest.ini_options]
pythonpath = "yucca"
addopts = [
    "--import-mode=importlib",
]

[project.scripts]
yucca_preprocess = 'yucca.run.run_preprocessing:main'
yucca_train = 'yucca.run.run_training:main'
yucca_inference = 'yucca.run.run_inference:main'
yucca_evaluation = 'yucca.run.run_evaluation:main'
yucca_finetune = 'yucca.run.run_finetune:main'

[project.urls]
"Homepage" = "https://github.com/sllambias/yuccalib"
"Bug Tracker" = "https://github.com/sllambias/yuccalib/issues"

[build-system]
requires = ["setuptools>=61.0"]
build-backend = "setuptools.build_meta"

[tool.black]
line-length = 127

<<<<<<< HEAD
[tool.pytest.ini_options]
pythonpath = [
  "."
]
=======
[tool.setuptools]
packages = ["yucca"]
>>>>>>> 1e866a8c
<|MERGE_RESOLUTION|>--- conflicted
+++ resolved
@@ -66,12 +66,10 @@
 [tool.black]
 line-length = 127
 
-<<<<<<< HEAD
 [tool.pytest.ini_options]
 pythonpath = [
   "."
 ]
-=======
+
 [tool.setuptools]
-packages = ["yucca"]
->>>>>>> 1e866a8c
+packages = ["yucca"]